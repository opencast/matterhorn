<?xml version="1.0" encoding="UTF-8"?>
<definition xmlns="http://workflow.opencastproject.org">

  <id>full</id>
  <title>Encode, Analyze, and Distribute</title>
  <description>
    A simple workflow that transcodes the media into distribution formats, then sends the resulting distribution files,
    along with their associated metadata, to the distribution channels.
  </description>

  <configuration_panel>
  <![CDATA[
    <fieldset>
      <legend>Holds</legend>
      <span>Processing should be paused to allow for:</span>
      <ul class="oc-ui-checkbox-list">
          <input id="videoPreview" name="videoPreview" type="checkbox" class="configField holdCheckbox" style="visibility:hidden" value="true"/>
        <li class="ui-helper-clearfix">
          <span id="trimholdconfig">
            <input id="trimHold" name="trimHold" type="checkbox" class="configField holdCheckbox" value="true" />
            <span id="i18n_hold_for_trim">&nbsp;Videoeditor (with option to edit info)</span>
          </span>
        </li>
        <li class="ui-helper-clearfix">
          <span id="captionconfig">
            <input id="captionHold" name="captionHold" type="checkbox" class="configField holdCheckbox" value="true"/>
            <span id="i18n_hold_for_caption">&nbsp;Captions file upload</span>
          </span>
        </li>
      </ul>
    </fieldset>
    <fieldset>
      <legend>Archive</legend>
      <ul class="oc-ui-form-list">       
          <li class="ui-helper-clearfix">
            <span id="archiveconfig">
              <input id="archiveOp" name="archiveOp" type="checkbox" class="configField holdCheckbox" value="true"/>
              <span id="i18n_activate_archive">&nbsp;Archive the media package</span>
            </span>
          </li>
      </ul>
    </fieldset>  
    <fieldset>
      <legend>Distribution</legend>
      <ul class="oc-ui-form-list">
        <!-- field: License -->
        <li class="ui-helper-clearfix">
          <label class="scheduler-label"><span class="color-red">* </span><span id="i18n_dist_label">Distribution Channel(s)</span>:</label>
          <span id="dist">
            <input id="distribution" name="distribution" type="checkbox" checked="checked" disabled="disabled" class="configField" value="Matterhorn Media Module" />
            <span id="i18n_dist_mmm">&nbsp;Matterhorn Media Module</span>
            <input id="youtube" name="youtube" type="checkbox" disabled="disabled" class="configField" value="Youtube" />
            <span id="i18n_dist_mmm">&nbsp;Youtube</span>
            <input id="itunesu" name="itunesu" type="checkbox" disabled="disabled" class="configField" value="iTunesU" />
            <span id="i18n_dist_mmm">&nbsp;iTunesU</span>
          </span>
        </li>
        <!-- field: License -->
        <li class="ui-helper-clearfix">
          <label class="scheduler-label"><span id="i18n_license_label">License</span>:</label>
          <input type="text" class="formField" id="license" name="license">
        </li>
      </ul>
    </fieldset>
    <script type="text/javascript">
      var ocWorkflowPanel = ocWorkflowPanel || {};
      
      var checkVideoPreview = function(){
        var checkValue = trimHold.checked || captionHold.checked;
        videoPreview.checked = checkValue;
      }
      
      trimHold.addEventListener("click",checkVideoPreview,false);
      captionHold.addEventListener("click",checkVideoPreview,false);
      
      ocWorkflowPanel.registerComponents = function(components){
        /* components with keys that begin with 'org.opencastproject.workflow.config' will be passed
         * into the workflow. The component's nodeKey must match the components array key.
         *
         * Example:'org.opencastproject.workflow.config.myProperty' will be availible at ${my.property}
         */
        components['org.opencastproject.workflow.config.trimHold'] = new ocAdmin.Component(
          ['trimHold'],
          {key: 'org.opencastproject.workflow.config.trimHold'},
          {getValue: function(){ return this.fields.trimHold.is(":checked"); }
          });
          
        components['org.opencastproject.workflow.config.archiveOp'] = new ocAdmin.Component(
          ['archiveOp'],
          {key: 'org.opencastproject.workflow.config.archiveOp'},
          {getValue: function(){ return this.fields.archiveOp.is(":checked");}
          });
          
        components['org.opencastproject.workflow.config.captionHold'] = new ocAdmin.Component(
          ['captionHold'],
          {key: 'org.opencastproject.workflow.config.captionHold'},
          {getValue: function(){ return this.fields.captionHold.is(":checked");}
          });
          
        components['org.opencastproject.workflow.config.videoPreview'] = new ocAdmin.Component(
          ['videoPreview'],
          {key: 'org.opencastproject.workflow.config.videoPreview'},
          {getValue: function(){ return this.fields.videoPreview.is(":checked");}
          });
          
        ocScheduler.dublinCore.components['license'] = new ocAdmin.Component(
          ['license'],
          {label: 'licenseLabel', key: 'license'}
          );
          
          //etc...
      }
      ocWorkflowPanel.setComponentValues = function(values, components){
        components['org.opencastproject.workflow.config.captionHold'].setValue(values['org.opencastproject.workflow.config.captionHold']);
        components['org.opencastproject.workflow.config.trimHold'].setValue(values['org.opencastproject.workflow.config.trimHold']);
        components['org.opencastproject.workflow.config.videoPreview'].setValue(values['org.opencastproject.workflow.config.videoPreview']);
        components['org.opencastproject.workflow.config.archiveOp'].setValue(values['org.opencastproject.workflow.config.archiveOp']);
        components['license'].setValue(values['license']);
      }
    </script>
  ]]>
  </configuration_panel>

  <operations>
    
<<<<<<< HEAD
=======
    <!-- tag the incoming source material for archival -->

    <operation
      id="tag"
      description="Tagging source material for archival">
      <configurations>
        <configuration key="source-flavors">*/source</configuration>
        <configuration key="target-tags">+archive</configuration>
      </configurations>
    </operation>

    <!-- tag the dublin core catalogs so they will be distributed and added to search -->
    
    <operation
      id="tag"
      description="Tagging dublin core catalogs for publishing">
      <configurations>
        <configuration key="source-flavors">dublincore/*</configuration>
        <configuration key="target-tags">+engage</configuration>
      </configurations>
    </operation> 

>>>>>>> 320780a9
    <!-- inspect the media -->
    
    <operation
      id="inspect"
      fail-on-error="true"
      exception-handler-workflow="error"
      description="Inspecting the media package">
    </operation>

    <!-- prepare audio/video tracks -->
<<<<<<< HEAD
=======

>>>>>>> 320780a9
    <operation
      id="prepare-av"
      fail-on-error="true"
      exception-handler-workflow="error"
      description="Preparing presenter audio and video work versions">
      <configurations>
        <configuration key="source-flavor">presenter/source</configuration>
        <configuration key="target-flavor">presenter/work</configuration>
        <configuration key="rewrite">true</configuration>
        <configuration key="promiscuous-audio-muxing">true</configuration>
      </configurations>
    </operation>

    <operation
      id="prepare-av"
      fail-on-error="true"
      exception-handler-workflow="error"
      description="Preparing presentation audio and video work version">
      <configurations>
        <configuration key="source-flavor">presentation/source</configuration>
        <configuration key="target-flavor">presentation/work</configuration>
        <configuration key="rewrite">true</configuration>
        <configuration key="promiscuous-audio-muxing">true</configuration>
      </configurations>
    </operation>
    
    <!-- encode trimm preview as webm video -->
    <operation
      id="compose"
      if="${videoPreview}"
      fail-on-error="true"
      exception-handler-workflow="error"
      description="Encoding presenter (camera) video for preview">
      <configurations>
        <configuration key="source-flavor">*/work</configuration>
        <configuration key="target-flavor">*/preview</configuration>
        <configuration key="target-tags">webm</configuration>
        <configuration key="encoding-profile">webm-preview.http</configuration>
      </configurations>
    </operation>
    
    <!-- extract audio from video in wave format for waveform -->
    <operation
      id="compose"
      if="${trimHold}"
      fail-on-error="false"
      description="Extracting audio for waveform generation">
      <configurations>
        <configuration key="source-flavor">*/work</configuration>
        <configuration key="target-flavor">audio/waveform</configuration>
        <configuration key="target-tags">waveform</configuration>
        <configuration key="encoding-profile">audio-waveform.http</configuration>
      </configurations>
    </operation>
    
    <!-- generate waveform from wav file -->
    <operation
      id="waveform"
      if="${trimHold}"
      fail-on-error="false"
      description="Generating waveform">
      <configurations>
        <configuration key="source-flavor">*/waveform</configuration>
      </configurations>
    </operation>
    
    <!-- let SilenceDetection detect some silence -->
    <operation
      id="silence"
      if="${trimHold}"
      fail-on-error="false"
      description="Executing SilenceDetection">
      <configurations>
        <configuration key="source-flavor">audio/waveform</configuration>
      </configurations>
    </operation>

    <!-- hold to edit media--> 
    <!-- produce trimmed and muxed videos -->
    <operation
      id="editor"
      if="${trimHold}"
      fail-on-error="true"
      exception-handler-workflow="error"
      description="Waiting for user to review / video edit recording">
      <configurations>
        <configuration key="source-flavor">*/work</configuration>
        <configuration key="target-flavor-subtype">trimmed</configuration>
      </configurations>
    </operation>
    
    <!-- hold for captions -->
    <operation
      id="caption"
      if="${captionHold}"
      fail-on-error="true"
      exception-handler-workflow="error"
      description="Waiting for user to upload captions">
      <configurations>
        <configuration key="target-tags">engage,archive</configuration>
      </configurations>
    </operation>

   <!-- encode to engage player preview images -->
    <operation
      id="image"
      fail-on-error="true"
      exception-handler-workflow="error"
      description="Encoding presenter (camera) to player preview image">
      <configurations>
        <configuration key="source-flavor">presenter/trimmed</configuration>
        <configuration key="source-tags"></configuration>
        <configuration key="target-flavor">presenter/player+preview</configuration>
        <configuration key="target-tags">engage</configuration>
        <configuration key="encoding-profile">player-preview.http</configuration>
        <configuration key="time">1</configuration>
      </configurations>
    </operation>

    <operation
      id="image"
      fail-on-error="true"
      exception-handler-workflow="error"
      description="Encoding presentation (screen) to player preview image">
      <configurations>
        <configuration key="source-flavor">presentation/trimmed</configuration>
        <configuration key="target-flavor">presentation/player+preview</configuration>
        <configuration key="target-tags">engage</configuration>
        <configuration key="encoding-profile">player-preview.http</configuration>
        <configuration key="time">1</configuration>
      </configurations>
    </operation>

    <!-- encode to engage player formats -->

    <operation
      id="compose"
      fail-on-error="true"
      exception-handler-workflow="error"
      description="Encoding presenter (camera) video to Flash download">
      <configurations>
        <configuration key="source-flavor">presenter/trimmed</configuration>
        <configuration key="target-flavor">presenter/delivery</configuration>
        <configuration key="target-tags">engage</configuration>
        <configuration key="encoding-profile">flash.http</configuration>
      </configurations>
    </operation>

    <operation
      id="compose"
      fail-on-error="true"
      exception-handler-workflow="error"
      description="Encoding presentation (screen) to Flash download">
      <configurations>
        <configuration key="source-flavor">presentation/trimmed</configuration>
        <configuration key="target-flavor">presentation/delivery</configuration>
        <configuration key="target-tags">engage</configuration>
        <configuration key="encoding-profile">flash-vga.http</configuration>
      </configurations>
    </operation>

    <operation
      id="compose"
      fail-on-error="false"
      exception-handler-workflow="error"
      description="Encoding presenter (screen) to flash audio download">
      <configurations>
        <configuration key="source-flavor">presenter/trimmed</configuration>
        <configuration key="target-flavor">presenter/delivery</configuration>
        <configuration key="target-tags">engage</configuration>
        <configuration key="encoding-profile">flash-audio.http</configuration>
      </configurations>
    </operation>   
     

    <!-- run the videosegmentation -->
    
    <operation
      id="segment-video"
      fail-on-error="false"
      exception-handler-workflow="error"
      description="Extracting segments from presentation">
      <configurations>
        <configuration key="source-flavor">presentation/trimmed</configuration>
        <configuration key="target-tags">archive</configuration>
      </configurations>
    </operation>

    <!-- encode to engage search result preview images -->

    <operation
      id="image"
      fail-on-error="true"
      exception-handler-workflow="error"
      description="Encoding presenter (camera) to search result preview image">
      <configurations>
        <configuration key="source-flavor">presenter/trimmed</configuration>
        <configuration key="source-tags"></configuration>
        <configuration key="target-flavor">presenter/search+preview</configuration>
        <configuration key="target-tags">engage</configuration>
        <configuration key="encoding-profile">search-cover.http</configuration>
        <configuration key="time">1</configuration>
      </configurations>
    </operation>

    <operation
      id="image"
      fail-on-error="true"
      exception-handler-workflow="error"
      description="Encoding presentation (screen) to search result preview image">
      <configurations>
        <configuration key="source-flavor">presentation/trimmed</configuration>
        <configuration key="source-tags"></configuration>
        <configuration key="target-flavor">presentation/search+preview</configuration>
        <configuration key="target-tags">engage</configuration>
        <configuration key="encoding-profile">search-cover.http</configuration>
        <configuration key="time">1</configuration>
      </configurations>
    </operation>

    <!--  encode to feed distribution formats -->

    <operation
      id="compose"
      fail-on-error="true"
      exception-handler-workflow="error"
      description="Encoding to feed download formats">
      <configurations>
        <configuration key="source-flavor">*/trimmed</configuration>
        <configuration key="target-flavor">*/delivery</configuration>
        <configuration key="target-tags">rss, atom</configuration>
        <configuration key="encoding-profiles">feed-m4a.http, feed-avi.http</configuration>
      </configurations>
    </operation>
    
    <!-- encode to feed preview images -->

    <operation
      id="image"
      fail-on-error="true"
      exception-handler-workflow="error"
      description="Encoding presenter (camera) to feed preview image">
      <configurations>
        <configuration key="source-flavor">presenter/trimmed</configuration>
        <configuration key="source-tags"></configuration>
        <configuration key="target-flavor">presenter/feed+preview</configuration>
        <configuration key="target-tags">rss, atom</configuration>
        <configuration key="encoding-profile">feed-cover.http</configuration>
        <configuration key="time">1</configuration>
      </configurations>
    </operation>

    <operation
      id="image"
      fail-on-error="true"
      exception-handler-workflow="error"
      description="Encoding presentation (screen) to feed preview image">
      <configurations>
        <configuration key="source-flavor">presentation/trimmed</configuration>
        <configuration key="source-tags"></configuration>
        <configuration key="target-flavor">presentation/feed+preview</configuration>
        <configuration key="target-tags">rss, atom</configuration>
        <configuration key="encoding-profile">feed-cover.http</configuration>
        <configuration key="time">1</configuration>
      </configurations>
    </operation>

    <!-- Generate segment previews -->
    
    <operation
      id="segmentpreviews"
      fail-on-error="false"
      exception-handler-workflow="error"
      description="Encoding presentation (screen) to segment preview image">
      <configurations>
        <configuration key="source-flavor">presentation/trimmed</configuration>
        <configuration key="source-tags"></configuration>
        <configuration key="target-flavor">presentation/segment+preview</configuration>
        <configuration key="reference-flavor">presentation/delivery</configuration>
        <configuration key="reference-tags">engage</configuration>
        <configuration key="target-tags">engage</configuration>
        <configuration key="encoding-profile">player-slides.http</configuration>
      </configurations>
    </operation>

    <!-- Run text analysis -->

    <operation
      id="extract-text"
      fail-on-error="false"
      exception-handler-workflow="error"
      description="Extracting text from presentation segments">
      <configurations>
        <configuration key="source-flavor">presentation/trimmed</configuration>
        <configuration key="source-tags"></configuration>
        <configuration key="target-tags">engage,archive</configuration>
      </configurations>
    </operation>

    <!-- Apply ACL from series to the mediapackage -->

    <operation
      id="apply-acl"
      fail-on-error="true"
      exception-handler-workflow="error"
      description="Applying access control rules">
    </operation>

    <!-- Distribute to download server -->
    
    <operation
      id="distribute-download"
      max-attempts="2"
      fail-on-error="true"
      exception-handler-workflow="error"
      description="Distributing to progressive downloads">
      <configurations>
        <configuration key="source-tags">engage,atom,rss,-publish</configuration>
        <configuration key="target-tags">publish</configuration>
      </configurations>
    </operation>

    <operation
      id="distribute-streaming"
      max-attempts="2"
      fail-on-error="true"
      if="${org.opencastproject.streaming.url}"
      exception-handler-workflow="error"
      description="Distributing to streaming server">
      <configurations>
        <configuration key="source-tags">engage,-publish</configuration>
        <configuration key="target-tags">publish</configuration>
      </configurations>
    </operation>

    <!-- Archive the current state of the mediapackage -->

    <operation
      if="${archiveOp}"
      id="archive"
      fail-on-error="true"
      exception-handler-workflow="error"
      description="Archiving">
      <configurations>
        <configuration key="source-tags">archive</configuration>
      </configurations>
    </operation>
 
    <!-- Publish to engage search index -->

    <operation
      id="publish"
      fail-on-error="true"
      exception-handler-workflow="error"
      description="Publishing">
      <configurations>
        <configuration key="source-tags">publish</configuration>
      </configurations>
    </operation>
 
    <!-- Cleanup the working file repository -->
 
    <operation
      id="cleanup"
      fail-on-error="false"
      description="Cleaning up">
      <configurations>
        <configuration key="preserve-flavors"></configuration>
      </configurations>
    </operation>
  </operations>

</definition><|MERGE_RESOLUTION|>--- conflicted
+++ resolved
@@ -123,8 +123,6 @@
 
   <operations>
     
-<<<<<<< HEAD
-=======
     <!-- tag the incoming source material for archival -->
 
     <operation
@@ -147,7 +145,6 @@
       </configurations>
     </operation> 
 
->>>>>>> 320780a9
     <!-- inspect the media -->
     
     <operation
@@ -158,10 +155,6 @@
     </operation>
 
     <!-- prepare audio/video tracks -->
-<<<<<<< HEAD
-=======
-
->>>>>>> 320780a9
     <operation
       id="prepare-av"
       fail-on-error="true"
