--- conflicted
+++ resolved
@@ -1,190 +1,7 @@
+
 drop schema if exists matterhorn;
 create schema matterhorn DEFAULT CHARACTER SET = 'utf8';
 use matterhorn;
-<<<<<<< HEAD
-CREATE TABLE `ANNOTATION` (
-  `ID` bigint(20) NOT NULL,
-  `OUTPOINT` int(11) default NULL,
-  `INPOINT` int(11) default NULL,
-  `MEDIA_PACKAGE_ID` varchar(36) collate utf8_unicode_ci default NULL,
-  `SESSION_ID` varchar(255) collate utf8_unicode_ci default NULL,
-  `CREATED` datetime default NULL,
-  `USER_ID` varchar(255) collate utf8_unicode_ci default NULL,
-  `LENGTH` int(11) default NULL,
-  `ANNOTATION_VAL` text collate utf8_unicode_ci,
-  `ANNOTATION_TYPE` varchar(255) collate utf8_unicode_ci default NULL,
-  PRIMARY KEY  (`ID`)
-) ENGINE=InnoDB DEFAULT CHARSET=utf8 COLLATE=utf8_unicode_ci;
-
-CREATE TABLE `CAPTURE_AGENT_STATE` (
-  `NAME` varchar(255) collate utf8_unicode_ci NOT NULL,
-  `STATE` varchar(255) collate utf8_unicode_ci NOT NULL,
-  `CONFIGURATION` text,
-  `LAST_HEARD_FROM` bigint(20) NOT NULL,
-  `URL` varchar(255) collate utf8_unicode_ci default NULL,
-  PRIMARY KEY  (`NAME`)
-) ENGINE=InnoDB DEFAULT CHARSET=utf8 COLLATE=utf8_unicode_ci;
-
-CREATE TABLE `DICTIONARY` (
-  `TEXT` varchar(255) collate utf8_unicode_ci NOT NULL,
-  `LANGUAGE` varchar(255) collate utf8_unicode_ci NOT NULL,
-  `WEIGHT` double default NULL,
-  `COUNT` bigint(20) default NULL,
-  `STOPWORD` tinyint(1) default '0',
-  PRIMARY KEY  (`TEXT`,`LANGUAGE`)
-) ENGINE=InnoDB DEFAULT CHARSET=utf8 COLLATE=utf8_unicode_ci;
-
-CREATE TABLE `SCHED_EVENT` (
-  `EVENT_ID` bigint(20) NOT NULL,
-  `CA_METADATA` longtext,
-  `DUBLIN_CORE` longtext,
-  `STARTDATE` datetime default NULL,
-  `RESOURCES` varchar(255) collate utf8_unicode_ci default NULL,
-  `SERIES` varchar(255) collate utf8_unicode_ci default NULL,
-  `LASTMODIFIED` datetime default NULL,
-  `SUBJECT` varchar(255) collate utf8_unicode_ci default NULL,
-  `ENDDATE` datetime default NULL,
-  `RECURRENCEPATTERN` varchar(255) collate utf8_unicode_ci default NULL,
-  `CREATOR` varchar(255) collate utf8_unicode_ci default NULL,
-  `TITLE` varchar(255) collate utf8_unicode_ci default NULL,
-  `DURATION` bigint(20) default NULL,
-  `RECURRENCE` varchar(255) collate utf8_unicode_ci default NULL,
-  `DESCRIPTION` text collate utf8_unicode_ci,
-  `CONTRIBUTOR` varchar(255) collate utf8_unicode_ci default NULL,
-  `DEVICE` varchar(255) collate utf8_unicode_ci default NULL,
-  `LANGUAGE` varchar(255) collate utf8_unicode_ci default NULL,
-  `LICENSE` varchar(255) collate utf8_unicode_ci default NULL,
-  `SERIESID` varchar(255) collate utf8_unicode_ci default NULL,
-  PRIMARY KEY  (`EVENT_ID`)
-) ENGINE=InnoDB DEFAULT CHARSET=utf8 COLLATE=utf8_unicode_ci;
-
-CREATE TABLE `SCHED_METADATA` (
-  `MD_KEY` varchar(255) collate utf8_unicode_ci NOT NULL,
-  `MD_VAL` varchar(255) collate utf8_unicode_ci default NULL,
-  `EVENT_ID` bigint(20) NOT NULL,
-  PRIMARY KEY  (`MD_KEY`,`EVENT_ID`),
-  KEY `FK_SCHED_METADATA_EVENT_ID` (`EVENT_ID`),
-  CONSTRAINT `FK_SCHED_METADATA_EVENT_ID` FOREIGN KEY (`EVENT_ID`) REFERENCES `SCHED_EVENT` (`EVENT_ID`)
-) ENGINE=InnoDB DEFAULT CHARSET=utf8 COLLATE=utf8_unicode_ci;
-
-CREATE TABLE `SEQUENCE` (
-  `SEQ_NAME` varchar(50) collate utf8_unicode_ci NOT NULL,
-  `SEQ_COUNT` decimal(38,0) default NULL,
-  PRIMARY KEY  (`SEQ_NAME`)
-) ENGINE=InnoDB DEFAULT CHARSET=utf8 COLLATE=utf8_unicode_ci;
-
-CREATE TABLE `SERIES` (
-  `SERIES_ID` varchar(128) collate utf8_unicode_ci NOT NULL,
-  `ACCESS_CONTROL` text collate utf8_unicode_ci,
-  `DUBLIN_CORE` text collate utf8_unicode_ci,
-  PRIMARY KEY  (`SERIES_ID`)
-) ENGINE=InnoDB DEFAULT CHARSET=utf8 COLLATE=utf8_unicode_ci;
-
-CREATE TABLE `UPLOAD` (
-  `ID` varchar(255) collate utf8_unicode_ci NOT NULL,
-  `total` bigint(20) NOT NULL,
-  `received` bigint(20) NOT NULL,
-  `filename` varchar(255) collate utf8_unicode_ci NOT NULL,
-  PRIMARY KEY  (`ID`)
-) ENGINE=InnoDB DEFAULT CHARSET=utf8 COLLATE=utf8_unicode_ci;
-
-CREATE TABLE `USER_ACTION` (
-  `ID` bigint(20) NOT NULL,
-  `OUTPOINT` int(11) default NULL,
-  `INPOINT` int(11) default NULL,
-  `MEDIA_PACKAGE_ID` varchar(128) collate utf8_unicode_ci default NULL,
-  `SESSION_ID` varchar(255) collate utf8_unicode_ci default NULL,
-  `CREATED` datetime default NULL,
-  `USER_ID` varchar(255) collate utf8_unicode_ci default NULL,
-  `LENGTH` int(11) default NULL,
-  `TYPE` varchar(255) collate utf8_unicode_ci default NULL,
-  PRIMARY KEY  (`ID`)
-) ENGINE=InnoDB DEFAULT CHARSET=utf8 COLLATE=utf8_unicode_ci;
-
-CREATE TABLE `HOST_REGISTRATION` (
-  `ID` bigint(20) NOT NULL,
-  `HOST` varchar(255) collate utf8_unicode_ci NOT NULL,
-  `MAINTENANCE` tinyint(1) NOT NULL default '0',
-  `MAX_JOBS` int(11) NOT NULL,
-  `ONLINE` tinyint(1) NOT NULL default '0',
-  PRIMARY KEY  (`ID`),
-  UNIQUE KEY `UNQ_HOST_REGISTRATION_0` (`HOST`)
-) ENGINE=InnoDB DEFAULT CHARSET=utf8 COLLATE=utf8_unicode_ci;
-
-CREATE TABLE `SERVICE_REGISTRATION` (
-  `ID` bigint(20) NOT NULL,
-  `JOB_PRODUCER` tinyint(1) NOT NULL default '0',
-  `PATH` varchar(255) collate utf8_unicode_ci NOT NULL,
-  `SERVICE_TYPE` varchar(255) collate utf8_unicode_ci NOT NULL,
-  `ONLINE` tinyint(1) NOT NULL default '0',
-  `host_reg` bigint(20) default NULL,
-  PRIMARY KEY  (`ID`),
-  UNIQUE KEY `UNQ_SERVICE_REGISTRATION_0` (`host_reg`,`SERVICE_TYPE`),
-  CONSTRAINT `FK_SERVICE_REGISTRATION_host_reg` FOREIGN KEY (`host_reg`) REFERENCES `HOST_REGISTRATION` (`ID`)
-) ENGINE=InnoDB DEFAULT CHARSET=utf8 COLLATE=utf8_unicode_ci;
-
-CREATE TABLE `JOB` (
-  `ID` bigint(20) NOT NULL,
-  `CREATOR` varchar(255) collate utf8_unicode_ci default NULL,
-  `ORGANIZATION` varchar(255) collate utf8_unicode_ci default NULL,
-  `STATUS` int(11) default NULL,
-  `PAYLOAD` longtext collate utf8_unicode_ci,
-  `DATESTARTED` datetime default NULL,
-  `RUNTIME` bigint(20) default NULL,
-  `instance_version` bigint(20) default NULL,
-  `DATECOMPLETED` datetime default NULL,
-  `OPERATION` varchar(255) collate utf8_unicode_ci default NULL,
-  `DISPATCHABLE` tinyint(1) NOT NULL default '0',
-  `DATECREATED` datetime default NULL,
-  `QUEUETIME` bigint(20) default NULL,
-  `PARENTJOB_ID` bigint(20) default NULL,
-  `creator_svc` bigint(20) default NULL,
-  `ROOTJOB_ID` bigint(20) default NULL,
-  `processor_svc` bigint(20) default NULL,
-  PRIMARY KEY  (`ID`),
-  KEY `FK_JOB_ROOTJOB_ID` (`ROOTJOB_ID`),
-  KEY `FK_JOB_PARENTJOB_ID` (`PARENTJOB_ID`),
-  KEY `FK_JOB_processor_svc` (`processor_svc`),
-  KEY `FK_JOB_creator_svc` (`creator_svc`),
-  CONSTRAINT `FK_JOB_creator_svc` FOREIGN KEY (`creator_svc`) REFERENCES `SERVICE_REGISTRATION` (`ID`),
-  CONSTRAINT `FK_JOB_PARENTJOB_ID` FOREIGN KEY (`PARENTJOB_ID`) REFERENCES `JOB` (`ID`),
-  CONSTRAINT `FK_JOB_processor_svc` FOREIGN KEY (`processor_svc`) REFERENCES `SERVICE_REGISTRATION` (`ID`),
-  CONSTRAINT `FK_JOB_ROOTJOB_ID` FOREIGN KEY (`ROOTJOB_ID`) REFERENCES `JOB` (`ID`)
-) ENGINE=InnoDB DEFAULT CHARSET=utf8 COLLATE=utf8_unicode_ci;
-
-CREATE TABLE `JOB_ARG` (
-  `ID` bigint(20) NOT NULL,
-  `argument` longtext collate utf8_unicode_ci,
-  `listindex` int(11) default NULL
-) ENGINE=InnoDB DEFAULT CHARSET=utf8 COLLATE=utf8_unicode_ci;
-
-CREATE TABLE `MH_USER` (
-  `USERNAME` varchar(255) collate utf8_unicode_ci NOT NULL,
-  `ORGANIZATION` varchar(255) collate utf8_unicode_ci default NULL,
-  `PASSWORD` varchar(255) collate utf8_unicode_ci default NULL,
-  PRIMARY KEY  (`USERNAME`)
-) ENGINE=InnoDB DEFAULT CHARSET=utf8 COLLATE=utf8_unicode_ci;
-
-CREATE TABLE `MH_ROLE` (
-  `USERNAME` varchar(255) collate utf8_unicode_ci NOT NULL,
-  `ROLE` varchar(255) collate utf8_unicode_ci default NULL
-) ENGINE=InnoDB DEFAULT CHARSET=utf8 COLLATE=utf8_unicode_ci;
-
-CREATE TABLE `MH_ROLE_MAPPING` (
-  `app` varchar(255) collate utf8_unicode_ci NOT NULL,
-  `local` varchar(255) collate utf8_unicode_ci default NULL,
-  PRIMARY KEY  (`app`)
-) ENGINE=InnoDB DEFAULT CHARSET=utf8 COLLATE=utf8_unicode_ci;
-
-INSERT INTO `SEQUENCE` VALUES('SEQ_GEN', 50);
-
-CREATE INDEX `JOB_ARG_ID` on `JOB_ARG` (`ID`);
-CREATE INDEX `DICTIONARY_TEXT` ON `DICTIONARY` (`TEXT`);
-CREATE INDEX `DICTIONARY_LANGUAGE` ON `DICTIONARY` (`LANGUAGE`);
-CREATE INDEX `ANNOTATION_MP_IDX` on `ANNOTATION` (`MEDIA_PACKAGE_ID`);
-CREATE INDEX `USER_ACTION_USER_IDX` on `USER_ACTION` (`USER_ID`);
-CREATE INDEX `USER_ACTION_MP_IDX` on `USER_ACTION` (`MEDIA_PACKAGE_ID`);
-=======
 
 CREATE TABLE annotation (
 	id BIGINT NOT NULL,
@@ -398,5 +215,4 @@
 	SEQ_COUNT) values (
 	'SEQ_GEN',
 	0
-);
->>>>>>> 74c2e225
+);