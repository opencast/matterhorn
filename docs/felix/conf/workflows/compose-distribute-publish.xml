--- conflicted
+++ resolved
@@ -91,33 +91,6 @@
 
     <!-- prepare audio/video tracks -->
 
-<<<<<<< HEAD
-    <operation
-      id="compose"
-      fail-on-error="false"
-      exception-handler-workflow="error"
-      description="Splitting Epiphan Media (if needed)">
-      <configurations>
-        <configuration key="source-flavor">multitrack/source</configuration>
-        <configuration key="target-flavor">presenter/source</configuration>
-        <configuration key="encoding-profile">epiphan.presenter</configuration>
-      </configurations>
-    </operation>
-
-    <operation
-      id="compose"
-      fail-on-error="false"
-      exception-handler-workflow="error"
-      description="Splitting Epiphan Media (if needed)">
-      <configurations>
-        <configuration key="source-flavor">multitrack/source</configuration>
-        <configuration key="target-flavor">presentation/source</configuration>
-        <configuration key="encoding-profile">epiphan.presentation</configuration>
-      </configurations>
-    </operation>
-
-=======
->>>>>>> d3126cec
     <!-- Begin Epiphan MCA operations -->
 
     <!-- This section is only relevant for the Epiphan MCA devices, however
