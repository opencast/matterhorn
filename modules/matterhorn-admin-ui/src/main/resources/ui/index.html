--- conflicted
+++ resolved
@@ -9,16 +9,7 @@
     <link rel="stylesheet" type="text/css" href="css/jquery-ui-opencast-admin/jquery-ui-opencast-admin.css" />
     <link rel="stylesheet" type="text/css" href="css/admin.css" />
     <!-- SCRIPTS -->
-<<<<<<< HEAD
     <script type="text/javascript" src="jquery/jquery-1.7.min.js"></script>
-=======
-    <script type="text/javascript" src="http://code.jquery.com/jquery-1.7.1.min.js"></script>
-    <script type="text/javascript">
-      // make jquery 1.6.x available under $6
-      $6 = jQuery.noConflict(true);
-    </script>
-    <script type="text/javascript" src="jquery/jquery-1.4.4.min.js"></script>
->>>>>>> 345aeb75
     <script type="text/javascript" src="jquery/jquery-ui-1.8.6.custom.min.js"></script>
 
     <script type="text/javascript" src="jquery/plugins/jquery.tablesorter.min.js"></script>
