--- conflicted
+++ resolved
@@ -812,17 +812,12 @@
         $.ajax({
           type: 'get',
           url: SERIES_URL + '/series.json',
-<<<<<<< HEAD
           data: {
             q: search.term
             },
           success: function(data){
             handleSeriesSearch(data, callback);
           }
-=======
-          data: {q: search.term},
-          success: function(data){ handleSeriesSearch(data, callback); }
->>>>>>> d3126cec
         });
       },
       select: function(event, ui){
@@ -908,11 +903,7 @@
               id: id
             },
             error: function(XHR,status,e){
-<<<<<<< HEAD
-              alert('Could not stop Processing.');
-=======
                 alert('Could not stop Processing.');
->>>>>>> d3126cec
             },
             success: function(){
               ocRecordings.reload();
@@ -934,21 +925,13 @@
             id: id
           },
           error: function(XHR,status,e){
-<<<<<<< HEAD
-            alert('Could not stop Processing.');
-=======
               alert('Could not stop Processing.');
->>>>>>> d3126cec
           },
           success: function(){
             ocRecordings.reload();
           }
-<<<<<<< HEAD
         });
       }
-=======
-      });
->>>>>>> d3126cec
     }
   }
 
@@ -1162,7 +1145,6 @@
         }
       } else if(ocRecordings.Configuration.state === 'bulkdelete') {
         if( confirm('Are you sure you wish to delete ' + eventIdList.length + ' upcoming recordings? \nNo record of these will remain. You will need to reschedule if needed.') ){
-<<<<<<< HEAD
           progressChunk = (100 / eventIdList.length)
           $('#deleteProgress').progressbar({
             value: 0,
@@ -1190,60 +1172,6 @@
                 $('#deleteError').show();
               }
               return;
-=======
-        progressChunk = (100 / eventIdList.length)
-        $('#deleteProgress').progressbar({
-          value: 0,
-          complete: function(){
-            $('#deleteModal').dialog('destroy');
-            ocRecordings.bulkActionComplete();
-          }
-        });
-        $('#deleteModal').dialog({
-          modal: true,
-          resizable: false,
-          draggable: false,
-          create: function (event, ui)
-          {
-            $('.ui-dialog-titlebar-close').hide();
-          }
-        });
-        var toid = setInterval(function(){
-          var id = eventIdList.pop();
-          if(typeof id === 'undefined'){
-            clearInterval(toid);
-            ocUtils.log(progress);
-            $('#deleteProgress').progressbar('value', ++progress);
-            if(failed > 0) {
-              $('#deleteError').show();
-            }
-            return;
-          }
-          $.ajax({
-            url: '/recordings/'+id,
-            type: 'DELETE',
-            complete: function(xhr, status) {
-              if(xhr.status == 500) {
-                failed++;
-                $('#deleteErrorMessage').text('Failed to delete ' + failed + ' recordings.');
-              } else {
-                $.ajax({
-                  url: WORKFLOW_URL + '/stop',
-                  type: 'POST',
-                  data: {
-                    id: id
-                  },
-                  error: function(XHR,status,e){
-                    failed++;
-                    $('#deleteErrorMessage').text('Could not stop Processing ' + failed + ' recordings.');
-                  },
-                  success: function(){
-                    progress = progress + progressChunk;
-                    $('#deleteProgress').progressbar('value', progress);
-                  }
-                });
-              }
->>>>>>> d3126cec
             }
             $.ajax({
               url: '/recordings/'+id,
@@ -1290,19 +1218,28 @@
                     failed++;
                     $('#deleteErrorMessage').text('Failed to delete ' + failed + ' recordings.');
                   } else {
+                $.ajax({
+                  url: WORKFLOW_URL + '/stop',
+                  type: 'POST',
+                  data: {
+                    id: id
+                  },
+                  error: function(XHR,status,e){
+                    failed++;
+                    $('#deleteErrorMessage').text('Could not stop Processing ' + failed + ' recordings.');
+                  },
+                  success: function(){
                     progress = progress + progressChunk;
                     $('#deleteProgress').progressbar('value', progress);
                   }
+                });
+            }
                 }
               });
             }, 250);
           });
         }
-      }
-<<<<<<< HEAD
-=======
-     }
->>>>>>> d3126cec
+}
     }
   }
 
@@ -1414,11 +1351,7 @@
         links.push('<a href="index.html#/viewinfo?id=' + id + '">View Info</a>');
 
       } else if (action == 'edit') {
-<<<<<<< HEAD
         links.push('<a href="index.html#/scheduler?eventId=' + id + '&edit=true">Edit</a>');
-=======
-        links.push('<a href="scheduler.html?eventId=' + id + '&edit=true">Edit</a>');
->>>>>>> d3126cec
       } else if (action == 'play') {
         var workflow = ocRecordings.getWorkflow(id);
         if (workflow) {
