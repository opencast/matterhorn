/**
 * Copyright 2009 The Regents of the University of California Licensed under the
 * Educational Community License, Version 2.0 (the "License"); you may not use
 * this file except in compliance with the License. You may obtain a copy of the
 * License at
 * 
 * http://www.osedu.org/licenses/ECL-2.0
 * 
 * Unless required by applicable law or agreed to in writing, software
 * distributed under the License is distributed on an "AS IS" BASIS, WITHOUT
 * WARRANTIES OR CONDITIONS OF ANY KIND, either express or implied. See the
 * License for the specific language governing permissions and limitations under
 * the License.
 * 
 */
var ocUtils = ocUtils || {};

ocUtils.templateRoot = "jst/";

ocUtils.formatInt = function(value) {
  var groupingSeparator = ',', formatted = '';

  if (typeof value == 'number')
    value += '';
  var count = 0, i = value.length;
  while (i--) {
    if (count !== 0 && count % 3 === 0) {
      formatted = groupingSeparator + formatted;
    }
    formatted = value.substr(i, 1) + formatted;
    count++;
  }
  return formatted;
}

ocUtils.internationalize = function(obj, prefix) {
  for ( var i in obj) {
    if (typeof obj[i] == 'object') {
      ocUtils.internationalize(obj[i], prefix + '_' + i);
    } else if (typeof obj[i] == 'string') {
      var id = '#' + prefix + '_' + i;
      if ($(id).length) {
        $(id).text(obj[i]);
      }
    }
  }
}

ocUtils.getURLParam = function(name, url) {
  if (url == undefined) {
    url = window.location.href;
  }
  name = name.replace(/[\[]/, "\\\[").replace(/[\]]/, "\\\]");
  var regexS = "[\\?&]" + name + "=([^&#]*)";
  var regex = new RegExp(regexS);
  var results = regex.exec(url);
  if (results == null) {
    return "";
  } else {
    return results[1];
  }
}

ocUtils.xmlToString = function(doc) {
<<<<<<< HEAD
  if (typeof XMLSerializer != 'undefined') {
    return (new XMLSerializer()).serializeToString(doc);
  } else if (doc.xml) {
=======
  if(typeof XMLSerializer != 'undefined'){
    try {
      return (new XMLSerializer()).serializeToString(doc);
    } catch (e) { // IE9 supports XMLSerializer but causes an exception on some DOM types
      if(doc.xml) return doc.xml;
      else return '';
    }
  } else if(doc.xml) {
>>>>>>> 610c8081
    return doc.xml;
  } else {
    return '';
  }
}

ocUtils.isChunkedUploadCompliable = function() {
  return window.File && window.FileReader && window.FileList && window.Blob && window.FormData != undefined;
}

ocUtils.createDoc = function(rootEl, rootNS) {
  var doc = null;
<<<<<<< HEAD
  // Create a DOM Document, methods vary between browsers, e.g. IE and Firefox
  if (document.implementation && document.implementation.createDocument) { // Firefox,
                                                                            // Opera,
                                                                            // Safari,
                                                                            // Chrome,
                                                                            // etc.
    doc = document.implementation.createDocument(rootNS, rootEl, null);
  } else { // IE
=======
  //Create a DOM Document, methods vary between browsers, e.g. IE and Firefox
  if(document.implementation && document.implementation.createDocument && !(navigator.userAgent.match(/MSIE\s(?!9.0)/))){ //Firefox, Opera, Safari, Chrome, etc.
    doc = document.implementation.createDocument(rootNS, rootEl, null);
  } else { // IE must use an XML specific doc even though IE9 supports createDocument
>>>>>>> 610c8081
    doc = new ActiveXObject('MSXML2.DOMDocument');
    doc.loadXML('<' + rootEl + ' xmlns="' + rootNS + '"></' + rootEl + '>');
  }
  return doc;
}

ocUtils.toICalDate = function(d) {
  if (d.constructor !== Date) {
    d = new Date(0);
  }
  var month = UI.padstring(d.getUTCMonth() + 1, '0', 2);
  var hours = UI.padstring(d.getUTCHours(), '0', 2);
  var minutes = UI.padstring(d.getUTCMinutes(), '0', 2);
  var seconds = UI.padstring(d.getUTCSeconds(), '0', 2);
  return '' + d.getUTCFullYear() + month + d.getUTCDate() + 'T' + hours + minutes + seconds + 'Z';
}

/**
 * convert timestamp to locale date string
 * 
 * @param timestamp
 * @return Strng localized String representation of timestamp
 */
ocUtils.makeLocaleDateString = function(timestamp) {
  var date = new Date();
  date.setTime(timestamp);
  return date.toLocaleString();
}

/**
 * converts a date to a human readable date string
 * 
 * @param date
 * @param compact --
 *          (boolean) without day name
 * @return formatted date string
 */
ocUtils.getDateString = function(date, compact) {
  var days = [ "Sun", "Mon", "Tue", "Wed", "Thu", "Fri", "Sat" ];
  var months = [ "Jan", "Feb", "Mar", "Apr", "May", "Jun", "Jul", "Aug", "Sep", "Oct", "Nov", "Dec" ];
  var daySeparator = ", ";
  var dateSeparator = " ";
  var yearSeparator = " ";
  var d = date;
  var datestring = "";
  if (compact == undefined || !compact) {
    datestring += days[d.getDay()];
    datestring += daySeparator;
  }
  datestring += months[d.getMonth() % 12];
  datestring += dateSeparator;
  datestring += (d.getDate() >= 10) ? d.getDate() : "0".concat(d.getDate());
  datestring += yearSeparator;
  datestring += d.getFullYear();
  return datestring;
}

/**
 * converts a date to a human readable time string
 * 
 * @param date
 * @param withSeconds --
 *          boolean
 * @return formatted time string
 */
ocUtils.getTimeString = function(date, withSeconds) {
  var timeSeparator = ":";
  var d = date;
  var h = (d.getHours() >= 10) ? d.getHours() : "0".concat(d.getHours());
  var m = (d.getMinutes() >= 10) ? d.getMinutes() : "0".concat(d.getMinutes());
  var s = (d.getSeconds() >= 10) ? d.getSeconds() : "0".concat(d.getSeconds());
  return (h + timeSeparator + m + (withSeconds ? timeSeparator + s : ""));
}

/**
 * Converts a date to a human readable date and time string.
 * 
 * @param date
 * @param withSeconds --
 *          boolean
 * @return formatted time string
 */
ocUtils.getDateTimeStringCompact = function(date, withSeconds) {
  return ocUtils.getDateString(date, true) + " " + ocUtils.getTimeString(date, withSeconds);
}

ocUtils.fromUTCDateString = function(UTCDate) {
  var date = new Date(0);
  if (UTCDate[UTCDate.length - 1] == 'Z') {
    var dateTime = UTCDate.slice(0, -1).split("T");
    var ymd = dateTime[0].split("-");
    var hms = dateTime[1].split(":");
    date.setUTCFullYear(parseInt(ymd[0], 10));
    date.setUTCMonth(parseInt(ymd[1], 10) - 1);
    date.setUTCMilliseconds(0);
    date.setUTCSeconds(parseInt(hms[2], 10));
    date.setUTCMinutes(parseInt(hms[1], 10));
    date.setUTCHours(parseInt(hms[0], 10));
    date.setUTCDate(parseInt(ymd[2], 10));
  }
  return date;
}

/**
 * converts a date to a human readable date and time string
 * 
 * @description Returns formatted Seconds
 * @param seconds
 *          Seconds to format
 * @return formatted Seconds
 */
<<<<<<< HEAD
ocUtils.formatSeconds = function(seconds) {
  var result = "";
  if (parseInt(seconds / 3600) < 10) {
    result += "0";
  }
  result += parseInt(seconds / 3600);
  result += ":";
  if ((parseInt(seconds / 60) - parseInt(seconds / 3600) * 60) < 10) {
    result += "0";
  }
  result += parseInt(seconds / 60) - parseInt(seconds / 3600) * 60;
  result += ":";
  if (seconds % 60 < 10) {
    result += "0";
  }
  result += Math.round(seconds % 60);
  return result;
=======
ocUtils.formatSeconds = function(seconds) 
{
	var result="";
	seconds = Math.round(seconds)
	var hours = Math.floor(seconds/3600);
	seconds -= hours*3600;
	var minutes = Math.floor(seconds/60);
	seconds -= minutes *60;
	
	result += (hours < 10) ? "0" + hours : hours;
	result += ":";
	
	result += (minutes < 10) ? "0" + minutes : minutes;
	result += ":";
	
	result += (seconds < 10) ? "0" + seconds : seconds;
	
	return result;
>>>>>>> 610c8081
}

/**
 * converts a duration in ms to a human readable duration string
 * 
 * @param duration
 *          duration in ms
 * @return formatted duration string, '' is duration is null or < 0
 */
ocUtils.getDuration = function(duration) {
  var durationSeparator = "<br />Duration: ";
  if ((duration !== null) && (duration >= 0)) {
    return durationSeparator + ocUtils.formatSeconds(duration / 1000);
  } else {
    return '';
  }
}

/**
 * converts a date to a human readable date and time string
 * 
 * @param UTCDate
 * @return formatted date and time string
 */
ocUtils.fromUTCDateStringToFormattedTime = function(UTCDate, duration) {
  var dateTimeSeparator = " - ";
  var date = ocUtils.fromUTCDateString(UTCDate);
  return duration != null ? (ocUtils.getDateString(date) + dateTimeSeparator + ocUtils.getTimeString(date) + ocUtils
      .getDuration(duration)) : (ocUtils.getDateString(date) + dateTimeSeparator + ocUtils.getTimeString(date));
}

/*
 * Convert Date object to yyyy-MM-dd'T'HH:mm:ss'Z' string.
 * 
 */
ocUtils.toISODate = function(date, utc) {
  // align date format
  var date = new Date(date);
  var out;
  if (typeof utc == 'undefined') {
    utc = true;
  }
  if (utc) {
    out = date.getUTCFullYear() + '-' + ocUtils.padString((date.getUTCMonth() + 1), '0', 2) + '-'
        + ocUtils.padString(date.getUTCDate(), '0', 2) + 'T' + ocUtils.padString(date.getUTCHours(), '0', 2) + ':'
        + ocUtils.padString(date.getUTCMinutes(), '0', 2) + ':' + ocUtils.padString(date.getUTCSeconds(), '0', 2) + 'Z';
  } else {
    out = date.getFullYear() + '-' + ocUtils.padString((date.getMonth() + 1), '0', 2) + '-'
        + ocUtils.padString(date.getDate(), '0', 2) + 'T' + ocUtils.padString(date.getHours(), '0', 2) + ':'
        + ocUtils.padString(date.getMinutes(), '0', 2) + ':' + ocUtils.padString(date.getSeconds(), '0', 2);
  }
  return out;
}

ocUtils.padString = function(str, pad, padlen) {
  if (typeof str !== 'string') {
    str = str.toString();
  }
  while (str.length < padlen && pad.length > 0) {
    str = pad + str;
  }
  return str;
}

ocUtils.log = function() {
  if (window.console) {
    try {
      window.console && console.log.apply(console, Array.prototype.slice.call(arguments));
    } catch (e) {
      console.log(e);
    }
  }
}

/**
 * loads and prepare a JST template
 * 
 * @param name
 *          of tempalte
 * @param callback
 */
ocUtils.getTemplate = function(name, callback) {
  var reqUrl = ocUtils.templateRoot + name + '.jst';
  $.ajax({
    url : reqUrl,
    type : 'get',
    dataType : 'text',
    error : function(xhr) {
      ocUtils.log('Error: Could not get template ' + name + ' from ' + reqUrl);
      ocUtils.log(xhr.status + ' ' + xhr.responseText);
    },
    success : function(data) {
      var template = TrimPath.parseTemplate(data);
      callback(template);
    }
  });
}

/**
 * If obj is an array just returns obj else returns Array with obj as content.
 * If obj === undefined returns empty Array.
 * 
 */
ocUtils.ensureArray = function(obj) {
  if (obj === undefined)
    return [];
  if ($.isArray(obj)) {
    return obj;
  } else {
    return [ obj ];
  }
}

ocUtils.sizeOf = function(obj) {
  var length = 0;
  if (obj === undefined) {
    return 0;
  }
  if ($.isArray(obj) || typeof obj == 'string') {
    return obj.length;
  } else if (typeof obj == 'object') {
    for (i in obj) {
      length++;
    }
  }
  return length;
}

ocUtils.exists = function(obj) {
  if (typeof obj !== 'undefined') {
    return true;
  }
  return false;
};

ocUtils.contains = function(array, value) {
  return $.inArray(value, array) >= 0;
}

ocUtils.getDCJSONParam = function(dcJSON, param, namespace) {
  namespace = 'http://purl.org/dc/terms/' || namespace;
  for ( var i in dcJSON) {
    var metadata = dcJSON[i];
    if (i === namespace) {
      for ( var j in metadata) {
        if (j === param) {
          return metadata[param][0].value;
        }
      }
    }
  }
  return false;
}

/**
 * Join all elements of an array with separator string "sep".
 * 
 * @param as --
 *          an array, a single value or "undefined"
 * @param sep --
 *          the separator string
 * @return the array elements joined or "" if as is undefined
 */
ocUtils.joinArray = function(as, sep) {
  if (as !== undefined) {
    return ocUtils.ensureArray(as).join(sep);
  } else {
    return "";
  }
}

/**
 * Return the first argument that is neither undefined nor null.
 * 
 * @param a
 *          variable list of arguments
 */
ocUtils.dflt = function() {
  // arguments is an object _not_ an array so let's turn it into one
  return _.detect(_.toArray(arguments).concat(""), function(a) {
    return typeof a !== "undefined" && a != null;
  });
}

/**
 * Return the first element of array a. If a is not an array return a. Return
 * undefined if the array is empty.
 */
ocUtils.first = function(a) {
  return ocUtils.ensureArray(a)[0];
}

/**
 * Return the last element of array a. If a is not an array return a. Return
 * undefined if the array is empty.
 */
ocUtils.last = function(a) {
  var aa = ocUtils.ensureArray(a);
  return aa[aa.length - 1];
}

ocUtils.randomUUID = function() {
  var s = [], itoh = '0123456789ABCDEF';

  // Make array of random hex digits. The UUID only has 32 digits in it, but we
  // allocate an extra items to make room for the '-'s we'll be inserting.
  for ( var i = 0; i < 36; i++)
    s[i] = Math.floor(Math.random() * 0x10);

  // Conform to RFC-4122, section 4.4
  s[14] = 4; // Set 4 high bits of time_high field to version
  s[19] = (s[19] & 0x3) | 0x8; // Specify 2 high bits of clock sequence

  // Convert to hex chars
  for ( var i = 0; i < 36; i++)
    s[i] = itoh[s[i]];

  // Insert '-'s
  s[8] = s[13] = s[18] = s[23] = '-';

  return s.join('');
}<|MERGE_RESOLUTION|>--- conflicted
+++ resolved
@@ -1,45 +1,45 @@
 /**
- * Copyright 2009 The Regents of the University of California Licensed under the
- * Educational Community License, Version 2.0 (the "License"); you may not use
- * this file except in compliance with the License. You may obtain a copy of the
- * License at
- * 
- * http://www.osedu.org/licenses/ECL-2.0
- * 
- * Unless required by applicable law or agreed to in writing, software
- * distributed under the License is distributed on an "AS IS" BASIS, WITHOUT
- * WARRANTIES OR CONDITIONS OF ANY KIND, either express or implied. See the
- * License for the specific language governing permissions and limitations under
- * the License.
- * 
+ *  Copyright 2009 The Regents of the University of California
+ *  Licensed under the Educational Community License, Version 2.0
+ *  (the "License"); you may not use this file except in compliance
+ *  with the License. You may obtain a copy of the License at
+ *
+ *  http://www.osedu.org/licenses/ECL-2.0
+ *
+ *  Unless required by applicable law or agreed to in writing,
+ *  software distributed under the License is distributed on an "AS IS"
+ *  BASIS, WITHOUT WARRANTIES OR CONDITIONS OF ANY KIND, either express
+ *  or implied. See the License for the specific language governing
+ *  permissions and limitations under the License.
+ *
  */
 var ocUtils = ocUtils || {};
 
 ocUtils.templateRoot = "jst/";
 
-ocUtils.formatInt = function(value) {
-  var groupingSeparator = ',', formatted = '';
-
-  if (typeof value == 'number')
-    value += '';
-  var count = 0, i = value.length;
+ocUtils.formatInt = function(value){
+  var groupingSeparator= ',',       
+  formatted = '';
+
+  if (typeof value == 'number') value += '';	
+  var count=0, i=value.length;  
   while (i--) {
     if (count !== 0 && count % 3 === 0) {
-      formatted = groupingSeparator + formatted;
+      formatted = groupingSeparator + formatted;    
     }
     formatted = value.substr(i, 1) + formatted;
     count++;
-  }
+  }    
   return formatted;
 }
 
-ocUtils.internationalize = function(obj, prefix) {
-  for ( var i in obj) {
-    if (typeof obj[i] == 'object') {
+ocUtils.internationalize = function(obj, prefix){
+  for(var i in obj){
+    if(typeof obj[i] == 'object'){
       ocUtils.internationalize(obj[i], prefix + '_' + i);
-    } else if (typeof obj[i] == 'string') {
+    }else if(typeof obj[i] == 'string'){
       var id = '#' + prefix + '_' + i;
-      if ($(id).length) {
+      if($(id).length){
         $(id).text(obj[i]);
       }
     }
@@ -47,14 +47,14 @@
 }
 
 ocUtils.getURLParam = function(name, url) {
-  if (url == undefined) {
+  if(url == undefined) {
     url = window.location.href;
   }
-  name = name.replace(/[\[]/, "\\\[").replace(/[\]]/, "\\\]");
-  var regexS = "[\\?&]" + name + "=([^&#]*)";
-  var regex = new RegExp(regexS);
-  var results = regex.exec(url);
-  if (results == null) {
+  name = name.replace(/[\[]/,"\\\[").replace(/[\]]/,"\\\]");
+  var regexS = "[\\?&]"+name+"=([^&#]*)";
+  var regex = new RegExp( regexS );
+  var results = regex.exec( url );
+  if( results == null ) {
     return "";
   } else {
     return results[1];
@@ -62,11 +62,6 @@
 }
 
 ocUtils.xmlToString = function(doc) {
-<<<<<<< HEAD
-  if (typeof XMLSerializer != 'undefined') {
-    return (new XMLSerializer()).serializeToString(doc);
-  } else if (doc.xml) {
-=======
   if(typeof XMLSerializer != 'undefined'){
     try {
       return (new XMLSerializer()).serializeToString(doc);
@@ -75,7 +70,6 @@
       else return '';
     }
   } else if(doc.xml) {
->>>>>>> 610c8081
     return doc.xml;
   } else {
     return '';
@@ -86,31 +80,20 @@
   return window.File && window.FileReader && window.FileList && window.Blob && window.FormData != undefined;
 }
 
-ocUtils.createDoc = function(rootEl, rootNS) {
+ocUtils.createDoc = function(rootEl, rootNS){
   var doc = null;
-<<<<<<< HEAD
-  // Create a DOM Document, methods vary between browsers, e.g. IE and Firefox
-  if (document.implementation && document.implementation.createDocument) { // Firefox,
-                                                                            // Opera,
-                                                                            // Safari,
-                                                                            // Chrome,
-                                                                            // etc.
-    doc = document.implementation.createDocument(rootNS, rootEl, null);
-  } else { // IE
-=======
   //Create a DOM Document, methods vary between browsers, e.g. IE and Firefox
   if(document.implementation && document.implementation.createDocument && !(navigator.userAgent.match(/MSIE\s(?!9.0)/))){ //Firefox, Opera, Safari, Chrome, etc.
     doc = document.implementation.createDocument(rootNS, rootEl, null);
   } else { // IE must use an XML specific doc even though IE9 supports createDocument
->>>>>>> 610c8081
     doc = new ActiveXObject('MSXML2.DOMDocument');
     doc.loadXML('<' + rootEl + ' xmlns="' + rootNS + '"></' + rootEl + '>');
   }
   return doc;
 }
 
-ocUtils.toICalDate = function(d) {
-  if (d.constructor !== Date) {
+ocUtils.toICalDate = function(d){
+  if(d.constructor !== Date){
     d = new Date(0);
   }
   var month = UI.padstring(d.getUTCMonth() + 1, '0', 2);
@@ -120,9 +103,7 @@
   return '' + d.getUTCFullYear() + month + d.getUTCDate() + 'T' + hours + minutes + seconds + 'Z';
 }
 
-/**
- * convert timestamp to locale date string
- * 
+/** convert timestamp to locale date string
  * @param timestamp
  * @return Strng localized String representation of timestamp
  */
@@ -132,13 +113,10 @@
   return date.toLocaleString();
 }
 
-/**
- * converts a date to a human readable date string
- * 
- * @param date
- * @param compact --
- *          (boolean) without day name
- * @return formatted date string
+/** converts a date to a human readable date string
+ *  @param date
+ *  @param compact -- (boolean) without day name
+ *  @return formatted date string
  */
 ocUtils.getDateString = function(date, compact) {
   var days = [ "Sun", "Mon", "Tue", "Wed", "Thu", "Fri", "Sat" ];
@@ -160,30 +138,26 @@
   return datestring;
 }
 
-/**
- * converts a date to a human readable time string
- * 
+/** converts a date to a human readable time string
  * @param date
- * @param withSeconds --
- *          boolean
+ * @param withSeconds -- boolean
  * @return formatted time string
  */
 ocUtils.getTimeString = function(date, withSeconds) {
   var timeSeparator = ":";
   var d = date;
   var h = (d.getHours() >= 10) ? d.getHours() : "0".concat(d.getHours());
-  var m = (d.getMinutes() >= 10) ? d.getMinutes() : "0".concat(d.getMinutes());
-  var s = (d.getSeconds() >= 10) ? d.getSeconds() : "0".concat(d.getSeconds());
+  var m = (d.getMinutes() >= 10) ? d.getMinutes() : "0"
+  .concat(d.getMinutes());
+  var s = (d.getSeconds() >= 10) ? d.getSeconds() : "0"
+  .concat(d.getSeconds());
   return (h + timeSeparator + m + (withSeconds ? timeSeparator + s : ""));
 }
 
-/**
- * Converts a date to a human readable date and time string.
- * 
- * @param date
- * @param withSeconds --
- *          boolean
- * @return formatted time string
+/** Converts a date to a human readable date and time string.
+ *  @param date
+ *  @param withSeconds -- boolean
+ *  @return formatted time string
  */
 ocUtils.getDateTimeStringCompact = function(date, withSeconds) {
   return ocUtils.getDateString(date, true) + " " + ocUtils.getTimeString(date, withSeconds);
@@ -191,8 +165,8 @@
 
 ocUtils.fromUTCDateString = function(UTCDate) {
   var date = new Date(0);
-  if (UTCDate[UTCDate.length - 1] == 'Z') {
-    var dateTime = UTCDate.slice(0, -1).split("T");
+  if(UTCDate[UTCDate.length - 1] == 'Z') {
+    var dateTime = UTCDate.slice(0,-1).split("T");
     var ymd = dateTime[0].split("-");
     var hms = dateTime[1].split(":");
     date.setUTCFullYear(parseInt(ymd[0], 10));
@@ -206,33 +180,11 @@
   return date;
 }
 
-/**
- * converts a date to a human readable date and time string
- * 
+/** converts a date to a human readable date and time string
  * @description Returns formatted Seconds
- * @param seconds
- *          Seconds to format
+ * @param seconds Seconds to format
  * @return formatted Seconds
  */
-<<<<<<< HEAD
-ocUtils.formatSeconds = function(seconds) {
-  var result = "";
-  if (parseInt(seconds / 3600) < 10) {
-    result += "0";
-  }
-  result += parseInt(seconds / 3600);
-  result += ":";
-  if ((parseInt(seconds / 60) - parseInt(seconds / 3600) * 60) < 10) {
-    result += "0";
-  }
-  result += parseInt(seconds / 60) - parseInt(seconds / 3600) * 60;
-  result += ":";
-  if (seconds % 60 < 10) {
-    result += "0";
-  }
-  result += Math.round(seconds % 60);
-  return result;
-=======
 ocUtils.formatSeconds = function(seconds) 
 {
 	var result="";
@@ -251,91 +203,86 @@
 	result += (seconds < 10) ? "0" + seconds : seconds;
 	
 	return result;
->>>>>>> 610c8081
-}
-
-/**
- * converts a duration in ms to a human readable duration string
- * 
- * @param duration
- *          duration in ms
+}
+
+/** converts a duration in ms to a human readable duration string
+ * @param duration duration in ms
  * @return formatted duration string, '' is duration is null or < 0
  */
 ocUtils.getDuration = function(duration) {
   var durationSeparator = "<br />Duration: ";
-  if ((duration !== null) && (duration >= 0)) {
+  if((duration !== null) && (duration >= 0)) {
     return durationSeparator + ocUtils.formatSeconds(duration / 1000);
   } else {
     return '';
   }
 }
 
-/**
- * converts a date to a human readable date and time string
- * 
+/** converts a date to a human readable date and time string
  * @param UTCDate
  * @return formatted date and time string
  */
 ocUtils.fromUTCDateStringToFormattedTime = function(UTCDate, duration) {
   var dateTimeSeparator = " - ";
   var date = ocUtils.fromUTCDateString(UTCDate);
-  return duration != null ? (ocUtils.getDateString(date) + dateTimeSeparator + ocUtils.getTimeString(date) + ocUtils
-      .getDuration(duration)) : (ocUtils.getDateString(date) + dateTimeSeparator + ocUtils.getTimeString(date));
-}
-
-/*
- * Convert Date object to yyyy-MM-dd'T'HH:mm:ss'Z' string.
- * 
+  return duration!=null ? (ocUtils.getDateString(date) + dateTimeSeparator + ocUtils.getTimeString(date) + ocUtils.getDuration(duration)) : (ocUtils.getDateString(date) + dateTimeSeparator + ocUtils.getTimeString(date)) ;
+}
+
+/* Convert Date object to yyyy-MM-dd'T'HH:mm:ss'Z' string.
+ *
  */
 ocUtils.toISODate = function(date, utc) {
-  // align date format
+  //align date format
   var date = new Date(date);
   var out;
-  if (typeof utc == 'undefined') {
+  if(typeof utc == 'undefined') {
     utc = true;
   }
-  if (utc) {
-    out = date.getUTCFullYear() + '-' + ocUtils.padString((date.getUTCMonth() + 1), '0', 2) + '-'
-        + ocUtils.padString(date.getUTCDate(), '0', 2) + 'T' + ocUtils.padString(date.getUTCHours(), '0', 2) + ':'
-        + ocUtils.padString(date.getUTCMinutes(), '0', 2) + ':' + ocUtils.padString(date.getUTCSeconds(), '0', 2) + 'Z';
-  } else {
-    out = date.getFullYear() + '-' + ocUtils.padString((date.getMonth() + 1), '0', 2) + '-'
-        + ocUtils.padString(date.getDate(), '0', 2) + 'T' + ocUtils.padString(date.getHours(), '0', 2) + ':'
-        + ocUtils.padString(date.getMinutes(), '0', 2) + ':' + ocUtils.padString(date.getSeconds(), '0', 2);
+  if(utc) {
+    out = date.getUTCFullYear() + '-' + 
+    ocUtils.padString((date.getUTCMonth()+1) ,'0' , 2) + '-' +
+    ocUtils.padString(date.getUTCDate() ,'0' , 2) + 'T' +
+    ocUtils.padString(date.getUTCHours() ,'0' , 2) + ':' +
+    ocUtils.padString(date.getUTCMinutes() ,'0' , 2) + ':' +
+    ocUtils.padString(date.getUTCSeconds() ,'0' , 2) + 'Z';
+  } else {
+    out = date.getFullYear() + '-' + 
+    ocUtils.padString((date.getMonth()+1) ,'0' , 2) + '-' +
+    ocUtils.padString(date.getDate() ,'0' , 2) + 'T' +
+    ocUtils.padString(date.getHours() ,'0' , 2) + ':' +
+    ocUtils.padString(date.getMinutes() ,'0' , 2) + ':' +
+    ocUtils.padString(date.getSeconds() ,'0' , 2);
   }
   return out;
 }
 
-ocUtils.padString = function(str, pad, padlen) {
-  if (typeof str !== 'string') {
+ocUtils.padString = function(str, pad, padlen){
+  if(typeof str !== 'string'){ 
     str = str.toString();
   }
-  while (str.length < padlen && pad.length > 0) {
+  while(str.length < padlen && pad.length > 0){
     str = pad + str;
   }
   return str;
 }
 
-ocUtils.log = function() {
-  if (window.console) {
-    try {
-      window.console && console.log.apply(console, Array.prototype.slice.call(arguments));
-    } catch (e) {
+ocUtils.log = function(){
+  if(window.console){
+    try{
+      window.console && console.log.apply(console,Array.prototype.slice.call(arguments));
+    }catch(e){
       console.log(e);
     }
   }
 }
 
-/**
- * loads and prepare a JST template
- * 
- * @param name
- *          of tempalte
- * @param callback
+/** loads and prepare a JST template
+ *  @param name of tempalte
+ *  @param callback 
  */
 ocUtils.getTemplate = function(name, callback) {
   var reqUrl = ocUtils.templateRoot + name + '.jst';
-  $.ajax({
+  $.ajax( {
     url : reqUrl,
     type : 'get',
     dataType : 'text',
@@ -350,18 +297,16 @@
   });
 }
 
-/**
- * If obj is an array just returns obj else returns Array with obj as content.
- * If obj === undefined returns empty Array.
- * 
+/** If obj is an array just returns obj else returns Array with obj as content.
+ *  If obj === undefined returns empty Array.
+ *
  */
 ocUtils.ensureArray = function(obj) {
-  if (obj === undefined)
-    return [];
+  if (obj === undefined) return [];
   if ($.isArray(obj)) {
     return obj;
   } else {
-    return [ obj ];
+    return [obj];
   }
 }
 
@@ -381,7 +326,7 @@
 }
 
 ocUtils.exists = function(obj) {
-  if (typeof obj !== 'undefined') {
+  if(typeof obj !== 'undefined') {
     return true;
   }
   return false;
@@ -393,10 +338,10 @@
 
 ocUtils.getDCJSONParam = function(dcJSON, param, namespace) {
   namespace = 'http://purl.org/dc/terms/' || namespace;
-  for ( var i in dcJSON) {
+  for (var i in dcJSON) {
     var metadata = dcJSON[i];
     if (i === namespace) {
-      for ( var j in metadata) {
+      for (var j in metadata) {
         if (j === param) {
           return metadata[param][0].value;
         }
@@ -406,14 +351,10 @@
   return false;
 }
 
-/**
- * Join all elements of an array with separator string "sep".
- * 
- * @param as --
- *          an array, a single value or "undefined"
- * @param sep --
- *          the separator string
- * @return the array elements joined or "" if as is undefined
+/** Join all elements of an array with separator string "sep".
+ *  @param as -- an array, a single value or "undefined"
+ *  @param sep -- the separator string
+ *  @return the array elements joined or "" if as is undefined
  */
 ocUtils.joinArray = function(as, sep) {
   if (as !== undefined) {
@@ -423,11 +364,8 @@
   }
 }
 
-/**
- * Return the first argument that is neither undefined nor null.
- * 
- * @param a
- *          variable list of arguments
+/** Return the first argument that is neither undefined nor null.
+ *  @param a variable list of arguments
  */
 ocUtils.dflt = function() {
   // arguments is an object _not_ an array so let's turn it into one
@@ -436,41 +374,15 @@
   });
 }
 
-/**
- * Return the first element of array a. If a is not an array return a. Return
- * undefined if the array is empty.
+/** Return the first element of array a. If a is not an array return a. Return undefined if the array is empty.
  */
 ocUtils.first = function(a) {
   return ocUtils.ensureArray(a)[0];
 }
 
-/**
- * Return the last element of array a. If a is not an array return a. Return
- * undefined if the array is empty.
+/** Return the last element of array a. If a is not an array return a. Return undefined if the array is empty.
  */
 ocUtils.last = function(a) {
   var aa = ocUtils.ensureArray(a);
   return aa[aa.length - 1];
 }
-
-ocUtils.randomUUID = function() {
-  var s = [], itoh = '0123456789ABCDEF';
-
-  // Make array of random hex digits. The UUID only has 32 digits in it, but we
-  // allocate an extra items to make room for the '-'s we'll be inserting.
-  for ( var i = 0; i < 36; i++)
-    s[i] = Math.floor(Math.random() * 0x10);
-
-  // Conform to RFC-4122, section 4.4
-  s[14] = 4; // Set 4 high bits of time_high field to version
-  s[19] = (s[19] & 0x3) | 0x8; // Specify 2 high bits of clock sequence
-
-  // Convert to hex chars
-  for ( var i = 0; i < 36; i++)
-    s[i] = itoh[s[i]];
-
-  // Insert '-'s
-  s[8] = s[13] = s[18] = s[23] = '-';
-
-  return s.join('');
-}