--- conflicted
+++ resolved
@@ -20,7 +20,6 @@
 import static javax.servlet.http.HttpServletResponse.SC_OK;
 import static org.opencastproject.util.IoSupport.withFile;
 import static org.opencastproject.util.RestUtil.fileResponse;
-import static org.opencastproject.util.RestUtil.partialFileResponse;
 import static org.opencastproject.util.RestUtil.streamResponse;
 import static org.opencastproject.util.data.Option.none;
 import static org.opencastproject.util.data.Option.some;
@@ -52,11 +51,9 @@
 import org.slf4j.Logger;
 import org.slf4j.LoggerFactory;
 
-import java.io.BufferedReader;
 import java.io.File;
 import java.io.IOException;
 import java.io.InputStream;
-import java.io.InputStreamReader;
 import java.net.URI;
 
 import javax.activation.MimetypesFileTypeMap;
@@ -74,24 +71,6 @@
 import javax.ws.rs.core.Response;
 
 @Path("/")
-<<<<<<< HEAD
-@RestService(
-             name = "filerepo",
-             title = "Working File Repository",
-             abstractText = "Stores and retrieves files for use during media processing.",
-             notes = WorkingFileRepositoryRestEndpoint.NOTES)
-public class WorkingFileRepositoryRestEndpoint extends WorkingFileRepositoryImpl {
-
-  public static final String NOTES = "All paths above are relative to the REST endpoint base (something like "
-      + "http://your.server/files).  If the service is down or not working it will return a status 503, this means the "
-      + "underlying service is not working and is either restarting or has failed.  A status code 500 means a general "
-      + "failure has occurred which is not recoverable and was not anticipated. In other words, there is a bug! You "
-      + "should file an error report with your server logs from the time when the error occurred: "
-      + "<a href=\"https://issues.opencastproject.org\">Opencast Issue Tracker</a>";
-
-  private static final Logger logger = LoggerFactory
-      .getLogger(WorkingFileRepositoryRestEndpoint.class);
-=======
 @RestService(name = "filerepo", title = "Working File Repository",
   abstractText = "Stores and retrieves files for use during media processing.",
   notes = {
@@ -104,9 +83,9 @@
 public class WorkingFileRepositoryRestEndpoint extends WorkingFileRepositoryImpl {
 
   private static final Logger logger = LoggerFactory.getLogger(WorkingFileRepositoryRestEndpoint.class);
->>>>>>> 320780a9
-
-  private final MimetypesFileTypeMap mimeMap = new MimetypesFileTypeMap();
+
+  private final MimetypesFileTypeMap mimeMap = new MimetypesFileTypeMap(getClass().getClassLoader()
+          .getResourceAsStream("mimetypes"));
 
   /** The Apache Tika parser */
   private Parser tikaParser;
@@ -114,21 +93,11 @@
   /**
    * Callback from OSGi that is called when this service is activated.
    * 
-   * @param cc OSGi component context
+   * @param cc
+   *          OSGi component context
    */
   public void activate(ComponentContext cc) throws IOException {
     super.activate(cc);
-
-    InputStream is = this.getClass().getResourceAsStream("/META-INF/mime.types");
-    BufferedReader reader = new BufferedReader(new InputStreamReader(is));
-    try {
-      String line;
-      while ((line = reader.readLine()) != null) {
-        mimeMap.addMimeTypes(line);
-      }
-    } catch (IOException ex) {
-      logger.error(ex.getMessage(), ex);
-    }
   }
 
   /**
@@ -143,30 +112,12 @@
   @POST
   @Produces(MediaType.TEXT_HTML)
   @Path(WorkingFileRepository.MEDIAPACKAGE_PATH_PREFIX + "{mediaPackageID}/{mediaPackageElementID}")
-  @RestQuery(
-             name = "put",
-             description = "Store a file in working repository under ./mediaPackageID/mediaPackageElementID",
-             returnDescription = "The URL to access the stored file",
-             pathParameters = {
-                 @RestParameter(
-                                name = "mediaPackageID",
-                                description = "the mediapackage identifier",
-                                isRequired = true,
-                                type = STRING),
-                 @RestParameter(
-                                name = "mediaPackageElementID",
-                                description = "the mediapackage element identifier",
-                                isRequired = true,
-                                type = STRING) },
-             reponses = { @RestResponse(responseCode = SC_OK, description = "OK, file stored") },
-             restParameters = { @RestParameter(
-                                               name = "file",
-                                               description = "the filename",
-                                               isRequired = true,
-                                               type = FILE) })
+  @RestQuery(name = "put", description = "Store a file in working repository under ./mediaPackageID/mediaPackageElementID", returnDescription = "The URL to access the stored file", pathParameters = {
+          @RestParameter(name = "mediaPackageID", description = "the mediapackage identifier", isRequired = true, type = STRING),
+          @RestParameter(name = "mediaPackageElementID", description = "the mediapackage element identifier", isRequired = true, type = STRING) }, reponses = { @RestResponse(responseCode = SC_OK, description = "OK, file stored") }, restParameters = { @RestParameter(name = "file", description = "the filename", isRequired = true, type = FILE) })
   public Response restPut(@PathParam("mediaPackageID") String mediaPackageID,
-                          @PathParam("mediaPackageElementID") String mediaPackageElementID,
-                          @Context HttpServletRequest request) throws Exception {
+          @PathParam("mediaPackageElementID") String mediaPackageElementID, @Context HttpServletRequest request)
+          throws Exception {
     if (ServletFileUpload.isMultipartContent(request)) {
       for (FileItemIterator iter = new ServletFileUpload().getItemIterator(request); iter.hasNext();) {
         FileItemStream item = iter.next();
@@ -174,8 +125,7 @@
           continue;
 
         }
-        URI url = this
-            .put(mediaPackageID, mediaPackageElementID, item.getName(), item.openStream());
+        URI url = this.put(mediaPackageID, mediaPackageElementID, item.getName(), item.openStream());
         return Response.ok(url.toString()).build();
       }
     }
@@ -184,63 +134,29 @@
 
   @POST
   @Produces(MediaType.TEXT_HTML)
-  @Path(WorkingFileRepository.MEDIAPACKAGE_PATH_PREFIX
-      + "{mediaPackageID}/{mediaPackageElementID}/{filename}")
-  @RestQuery(
-             name = "putWithFilename",
-             description = "Store a file in working repository under ./mediaPackageID/mediaPackageElementID/filename",
-             returnDescription = "The URL to access the stored file",
-             pathParameters = {
-                 @RestParameter(
-                                name = "mediaPackageID",
-                                description = "the mediapackage identifier",
-                                isRequired = true,
-                                type = STRING),
-                 @RestParameter(
-                                name = "mediaPackageElementID",
-                                description = "the mediapackage element identifier",
-                                isRequired = true,
-                                type = STRING),
-                 @RestParameter(
-                                name = "filename",
-                                description = "the filename",
-                                isRequired = true,
-                                type = FILE) },
-             reponses = { @RestResponse(responseCode = SC_OK, description = "OK, file stored") })
+  @Path(WorkingFileRepository.MEDIAPACKAGE_PATH_PREFIX + "{mediaPackageID}/{mediaPackageElementID}/{filename}")
+  @RestQuery(name = "putWithFilename", description = "Store a file in working repository under ./mediaPackageID/mediaPackageElementID/filename", returnDescription = "The URL to access the stored file", pathParameters = {
+          @RestParameter(name = "mediaPackageID", description = "the mediapackage identifier", isRequired = true, type = STRING),
+          @RestParameter(name = "mediaPackageElementID", description = "the mediapackage element identifier", isRequired = true, type = STRING),
+          @RestParameter(name = "filename", description = "the filename", isRequired = true, type = FILE) }, reponses = { @RestResponse(responseCode = SC_OK, description = "OK, file stored") })
   public Response restPutURLEncoded(@Context HttpServletRequest request,
-                                    @PathParam("mediaPackageID") String mediaPackageID,
-                                    @PathParam("mediaPackageElementID") String mediaPackageElementID,
-                                    @PathParam("filename") String filename,
-                                    @FormParam("content") String content) throws Exception {
+          @PathParam("mediaPackageID") String mediaPackageID,
+          @PathParam("mediaPackageElementID") String mediaPackageElementID, @PathParam("filename") String filename,
+          @FormParam("content") String content) throws Exception {
     String encoding = request.getCharacterEncoding();
     if (encoding == null)
       encoding = "utf-8";
 
-    URI url = this.put(mediaPackageID, mediaPackageElementID, filename,
-        IOUtils.toInputStream(content, encoding));
+    URI url = this.put(mediaPackageID, mediaPackageElementID, filename, IOUtils.toInputStream(content, encoding));
     return Response.ok(url.toString()).build();
   }
 
   @POST
   @Produces(MediaType.TEXT_HTML)
   @Path(WorkingFileRepository.COLLECTION_PATH_PREFIX + "{collectionId}")
-  @RestQuery(
-             name = "putInCollection",
-             description = "Store a file in working repository under ./collectionId/filename",
-             returnDescription = "The URL to access the stored file",
-             pathParameters = { @RestParameter(
-                                               name = "collectionId",
-                                               description = "the colection identifier",
-                                               isRequired = true,
-                                               type = STRING) },
-             restParameters = { @RestParameter(
-                                               name = "file",
-                                               description = "the filename",
-                                               isRequired = true,
-                                               type = FILE) },
-             reponses = { @RestResponse(responseCode = SC_OK, description = "OK, file stored") })
+  @RestQuery(name = "putInCollection", description = "Store a file in working repository under ./collectionId/filename", returnDescription = "The URL to access the stored file", pathParameters = { @RestParameter(name = "collectionId", description = "the colection identifier", isRequired = true, type = STRING) }, restParameters = { @RestParameter(name = "file", description = "the filename", isRequired = true, type = FILE) }, reponses = { @RestResponse(responseCode = SC_OK, description = "OK, file stored") })
   public Response restPutInCollection(@PathParam("collectionId") String collectionId,
-                                      @Context HttpServletRequest request) throws Exception {
+          @Context HttpServletRequest request) throws Exception {
     if (ServletFileUpload.isMultipartContent(request)) {
       for (FileItemIterator iter = new ServletFileUpload().getItemIterator(request); iter.hasNext();) {
         FileItemStream item = iter.next();
@@ -257,25 +173,13 @@
 
   @DELETE
   @Path(WorkingFileRepository.MEDIAPACKAGE_PATH_PREFIX + "{mediaPackageID}/{mediaPackageElementID}")
-  @RestQuery(
-             name = "delete",
-             description = "Remove the file from the working repository under /mediaPackageID/mediaPackageElementID",
-             returnDescription = "No content",
-             pathParameters = {
-                 @RestParameter(
-                                name = "mediaPackageID",
-                                description = "the mediapackage identifier",
-                                isRequired = true,
-                                type = STRING),
-                 @RestParameter(
-                                name = "mediaPackageElementID",
-                                description = "the mediapackage element identifier",
-                                isRequired = true,
-                                type = STRING) }, reponses = {
-                 @RestResponse(responseCode = SC_OK, description = "File deleted"),
-                 @RestResponse(responseCode = SC_NOT_FOUND, description = "File did not exist") })
+  @RestQuery(name = "delete", description = "Remove the file from the working repository under /mediaPackageID/mediaPackageElementID", returnDescription = "No content", pathParameters = {
+          @RestParameter(name = "mediaPackageID", description = "the mediapackage identifier", isRequired = true, type = STRING),
+          @RestParameter(name = "mediaPackageElementID", description = "the mediapackage element identifier", isRequired = true, type = STRING) }, reponses = {
+          @RestResponse(responseCode = SC_OK, description = "File deleted"),
+          @RestResponse(responseCode = SC_NOT_FOUND, description = "File did not exist") })
   public Response restDelete(@PathParam("mediaPackageID") String mediaPackageID,
-                             @PathParam("mediaPackageElementID") String mediaPackageElementID) {
+          @PathParam("mediaPackageElementID") String mediaPackageElementID) {
     try {
       if (delete(mediaPackageID, mediaPackageElementID))
         return Response.ok().build();
@@ -288,24 +192,11 @@
 
   @DELETE
   @Path(WorkingFileRepository.COLLECTION_PATH_PREFIX + "{collectionId}/{fileName}")
-  @RestQuery(
-             name = "deleteFromCollection",
-             description = "Remove the file from the working repository under /collectionId/filename",
-             returnDescription = "No content",
-             pathParameters = {
-                 @RestParameter(
-                                name = "collectionId",
-                                description = "the collection identifier",
-                                isRequired = true,
-                                type = STRING),
-                 @RestParameter(
-                                name = "fileName",
-                                description = "the file name",
-                                isRequired = true,
-                                type = STRING) },
-             reponses = { @RestResponse(responseCode = SC_NO_CONTENT, description = "File deleted") })
+  @RestQuery(name = "deleteFromCollection", description = "Remove the file from the working repository under /collectionId/filename", returnDescription = "No content", pathParameters = {
+          @RestParameter(name = "collectionId", description = "the collection identifier", isRequired = true, type = STRING),
+          @RestParameter(name = "fileName", description = "the file name", isRequired = true, type = STRING) }, reponses = { @RestResponse(responseCode = SC_NO_CONTENT, description = "File deleted") })
   public Response restDeleteFromCollection(@PathParam("collectionId") String collectionId,
-                                           @PathParam("fileName") String fileName) {
+          @PathParam("fileName") String fileName) {
     try {
       this.deleteFromCollection(collectionId, fileName);
       return Response.noContent().build();
@@ -316,27 +207,14 @@
 
   @GET
   @Path(WorkingFileRepository.MEDIAPACKAGE_PATH_PREFIX + "{mediaPackageID}/{mediaPackageElementID}")
-  @RestQuery(
-             name = "get",
-             description = "Gets the file from the working repository under /mediaPackageID/mediaPackageElementID",
-             returnDescription = "The file",
-             pathParameters = {
-                 @RestParameter(
-                                name = "mediaPackageID",
-                                description = "the mediapackage identifier",
-                                isRequired = true,
-                                type = STRING),
-                 @RestParameter(
-                                name = "mediaPackageElementID",
-                                description = "the mediapackage element identifier",
-                                isRequired = true,
-                                type = STRING) }, reponses = {
-                 @RestResponse(responseCode = SC_OK, description = "File returned"),
-                 @RestResponse(responseCode = SC_NOT_FOUND, description = "Not found") })
+  @RestQuery(name = "get", description = "Gets the file from the working repository under /mediaPackageID/mediaPackageElementID", returnDescription = "The file", pathParameters = {
+          @RestParameter(name = "mediaPackageID", description = "the mediapackage identifier", isRequired = true, type = STRING),
+          @RestParameter(name = "mediaPackageElementID", description = "the mediapackage element identifier", isRequired = true, type = STRING) }, reponses = {
+          @RestResponse(responseCode = SC_OK, description = "File returned"),
+          @RestResponse(responseCode = SC_NOT_FOUND, description = "Not found") })
   public Response restGet(@PathParam("mediaPackageID") final String mediaPackageID,
-                          @PathParam("mediaPackageElementID") final String mediaPackageElementID,
-                          @HeaderParam("If-None-Match") String ifNoneMatch)
-      throws NotFoundException, IOException {
+          @PathParam("mediaPackageElementID") final String mediaPackageElementID,
+          @HeaderParam("If-None-Match") String ifNoneMatch) throws NotFoundException, IOException {
 
     // Check the If-None-Match header first
     try {
@@ -345,28 +223,27 @@
         return Response.notModified(md5).build();
       }
     } catch (IOException e) {
-      logger.warn("Error reading digest of {}/{}", new Object[] { mediaPackageElementID,
-          mediaPackageElementID });
-    }
-    try {
-      return withFile(getFile(mediaPackageID, mediaPackageElementID),
-          new Function2.X<InputStream, File, Response>() {
-            @Override
-            public Response xapply(InputStream in, File f) throws Exception {
-              return streamResponse(get(mediaPackageID, mediaPackageElementID),
-                  extractContentType(in), some(f.length()), none("")).build();
-            }
-          }).orError(new NotFoundException()).get();
+      logger.warn("Error reading digest of {}/{}", new Object[] { mediaPackageElementID, mediaPackageElementID });
+    }
+    try {
+      return withFile(getFile(mediaPackageID, mediaPackageElementID), new Function2.X<InputStream, File, Response>() {
+        @Override
+        public Response xapply(InputStream in, File f) throws Exception {
+          return streamResponse(get(mediaPackageID, mediaPackageElementID), extractContentType(in), some(f.length()),
+                  none("")).build();
+        }
+      }).orError(new NotFoundException()).get();
     } catch (IllegalStateException e) {
       throw new NotFoundException();
     }
   }
 
   /**
-   * Determines the content type of an input stream. This method reads part of the stream, so it is
-   * typically best to close the stream immediately after calling this method.
+   * Determines the content type of an input stream. This method reads part of the stream, so it is typically best to
+   * close the stream immediately after calling this method.
    * 
-   * @param in the input stream
+   * @param in
+   *          the input stream
    * @return the content type
    */
   protected String extractContentType(InputStream in) {
@@ -384,180 +261,86 @@
   }
 
   @GET
-  @Path(WorkingFileRepository.MEDIAPACKAGE_PATH_PREFIX
-      + "{mediaPackageID}/{mediaPackageElementID}/{fileName}")
-  @RestQuery(
-             name = "getWithFilename",
-             description = "Gets the file from the working repository under /mediaPackageID/mediaPackageElementID/filename",
-             returnDescription = "The file",
-             pathParameters = {
-                 @RestParameter(
-                                name = "mediaPackageID",
-                                description = "the mediapackage identifier",
-                                isRequired = true,
-                                type = STRING),
-                 @RestParameter(
-                                name = "mediaPackageElementID",
-                                description = "the mediapackage element identifier",
-                                isRequired = true,
-                                type = STRING),
-                 @RestParameter(
-                                name = "fileName",
-                                description = "the file name",
-                                isRequired = true,
-                                type = STRING) }, reponses = {
-                 @RestResponse(responseCode = SC_OK, description = "File returned"),
-                 @RestResponse(responseCode = SC_NOT_FOUND, description = "Not found") })
+  @Path(WorkingFileRepository.MEDIAPACKAGE_PATH_PREFIX + "{mediaPackageID}/{mediaPackageElementID}/{fileName}")
+  @RestQuery(name = "getWithFilename", description = "Gets the file from the working repository under /mediaPackageID/mediaPackageElementID/filename", returnDescription = "The file", pathParameters = {
+          @RestParameter(name = "mediaPackageID", description = "the mediapackage identifier", isRequired = true, type = STRING),
+          @RestParameter(name = "mediaPackageElementID", description = "the mediapackage element identifier", isRequired = true, type = STRING),
+          @RestParameter(name = "fileName", description = "the file name", isRequired = true, type = STRING) }, reponses = {
+          @RestResponse(responseCode = SC_OK, description = "File returned"),
+          @RestResponse(responseCode = SC_NOT_FOUND, description = "Not found") })
   public Response restGet(@PathParam("mediaPackageID") String mediaPackageID,
-                          @PathParam("mediaPackageElementID") String mediaPackageElementID,
-                          @PathParam("fileName") String fileName,
-                          @HeaderParam("If-None-Match") String ifNoneMatch,
-                          @HeaderParam("Range") String range) throws NotFoundException {
+          @PathParam("mediaPackageElementID") String mediaPackageElementID, @PathParam("fileName") String fileName,
+          @HeaderParam("If-None-Match") String ifNoneMatch) throws NotFoundException {
     String md5 = null;
-
     // Check the If-None-Match header first
     try {
       md5 = getMediaPackageElementDigest(mediaPackageID, mediaPackageElementID);
       if (StringUtils.isNotBlank(ifNoneMatch) && md5.equals(ifNoneMatch)) {
-        logger.debug("Sending NOT_MODYFIED response");
         return Response.notModified(md5).build();
       }
     } catch (IOException e) {
-      logger.warn("Error reading digest of {}/{}/{}", new Object[] { mediaPackageElementID,
-          mediaPackageElementID, fileName });
-    }
-
-    if (StringUtils.isNotBlank(range)) {
-      logger.debug("trying to retrieve range: {}", range);
-      try {
-        Response response = partialFileResponse(getFile(mediaPackageID, mediaPackageElementID),
-            mimeMap.getContentType(fileName), some(fileName), range).tag(md5).build();
-//        response = fileResponse(getFile(mediaPackageID, mediaPackageElementID),
-//            mimeMap.getContentType(fileName), some(fileName)).tag(md5).build();
-
-        return response;
-      } catch (IllegalStateException e) {
-        logger.error(e.getMessage(), e);
-        return Response.status(Response.Status.INTERNAL_SERVER_ERROR).build();
-      } catch (IOException e) {
-        logger.error(e.getMessage(), e);
-        return Response.status(Response.Status.INTERNAL_SERVER_ERROR).build();
-      }
-    } else {
-      // No If-Non-Match header provided, or the file changed in the meantime
-      try {
-        return fileResponse(getFile(mediaPackageID, mediaPackageElementID),
-            mimeMap.getContentType(fileName), some(fileName)).tag(md5).build();
-      } catch (IllegalStateException e) {
-        logger.error(e.getMessage());
-        return Response.status(Response.Status.INTERNAL_SERVER_ERROR).build();
-      }
+      logger.warn("Error reading digest of {}/{}/{}", new Object[] { mediaPackageElementID, mediaPackageElementID,
+              fileName });
+    }
+
+    // No If-Non-Match header provided, or the file changed in the meantime
+    try {
+      return fileResponse(getFile(mediaPackageID, mediaPackageElementID), mimeMap.getContentType(fileName),
+              some(fileName)).tag(md5).build();
+    } catch (IllegalStateException e) {
+      return Response.status(Response.Status.INTERNAL_SERVER_ERROR).build();
     }
   }
 
   @GET
   @Path(WorkingFileRepository.COLLECTION_PATH_PREFIX + "{collectionId}/{fileName}")
-  @RestQuery(
-             name = "getFromCollection",
-             description = "Gets the file from the working repository under /collectionId/filename",
-             returnDescription = "The file",
-             pathParameters = {
-                 @RestParameter(
-                                name = "collectionId",
-                                description = "the collection identifier",
-                                isRequired = true,
-                                type = STRING),
-                 @RestParameter(
-                                name = "fileName",
-                                description = "the file name",
-                                isRequired = true,
-                                type = STRING) }, reponses = {
-                 @RestResponse(responseCode = SC_OK, description = "File returned"),
-                 @RestResponse(responseCode = SC_NOT_FOUND, description = "Not found") })
+  @RestQuery(name = "getFromCollection", description = "Gets the file from the working repository under /collectionId/filename", returnDescription = "The file", pathParameters = {
+          @RestParameter(name = "collectionId", description = "the collection identifier", isRequired = true, type = STRING),
+          @RestParameter(name = "fileName", description = "the file name", isRequired = true, type = STRING) }, reponses = {
+          @RestResponse(responseCode = SC_OK, description = "File returned"),
+          @RestResponse(responseCode = SC_NOT_FOUND, description = "Not found") })
   public Response restGetFromCollection(@PathParam("collectionId") String collectionId,
-                                        @PathParam("fileName") String fileName)
-      throws NotFoundException, IOException {
-    return fileResponse(getFileFromCollection(collectionId, fileName),
-        mimeMap.getContentType(fileName), some(fileName)).build();
+          @PathParam("fileName") String fileName) throws NotFoundException, IOException {
+    return fileResponse(getFileFromCollection(collectionId, fileName), mimeMap.getContentType(fileName), some(fileName))
+            .build();
   }
 
   @GET
   @Path("/collectionuri/{collectionID}/{fileName}")
-  @RestQuery(
-             name = "getUriFromCollection",
-             description = "Gets the URL for a file to be stored in the working repository under /collectionId/filename",
-             returnDescription = "The url to this file",
-             pathParameters = {
-                 @RestParameter(
-                                name = "collectionID",
-                                description = "the collection identifier",
-                                isRequired = true,
-                                type = STRING),
-                 @RestParameter(
-                                name = "fileName",
-                                description = "the file name",
-                                isRequired = true,
-                                type = STRING) }, reponses = {
-                 @RestResponse(responseCode = SC_OK, description = "URL returned"),
-                 @RestResponse(responseCode = SC_NOT_FOUND, description = "Not found") })
+  @RestQuery(name = "getUriFromCollection", description = "Gets the URL for a file to be stored in the working repository under /collectionId/filename", returnDescription = "The url to this file", pathParameters = {
+          @RestParameter(name = "collectionID", description = "the collection identifier", isRequired = true, type = STRING),
+          @RestParameter(name = "fileName", description = "the file name", isRequired = true, type = STRING) }, reponses = {
+          @RestResponse(responseCode = SC_OK, description = "URL returned"),
+          @RestResponse(responseCode = SC_NOT_FOUND, description = "Not found") })
   public Response restGetCollectionUri(@PathParam("collectionID") String collectionId,
-                                       @PathParam("fileName") String fileName) {
+          @PathParam("fileName") String fileName) {
     URI uri = this.getCollectionURI(collectionId, fileName);
     return Response.ok(uri.toString()).build();
   }
 
   @GET
   @Path("/uri/{mediaPackageID}/{mediaPackageElementID}")
-  @RestQuery(
-             name = "getUri",
-             description = "Gets the URL for a file to be stored in the working repository under /mediaPackageID",
-             returnDescription = "The url to this file",
-             pathParameters = {
-                 @RestParameter(
-                                name = "mediaPackageID",
-                                description = "the mediaPackage identifier",
-                                isRequired = true,
-                                type = STRING),
-                 @RestParameter(
-                                name = "mediaPackageElementID",
-                                description = "the mediaPackage element identifier",
-                                isRequired = true,
-                                type = STRING) }, reponses = {
-                 @RestResponse(responseCode = SC_OK, description = "URL returned"),
-                 @RestResponse(responseCode = SC_NOT_FOUND, description = "Not found") })
+  @RestQuery(name = "getUri", description = "Gets the URL for a file to be stored in the working repository under /mediaPackageID", returnDescription = "The url to this file", pathParameters = {
+          @RestParameter(name = "mediaPackageID", description = "the mediaPackage identifier", isRequired = true, type = STRING),
+          @RestParameter(name = "mediaPackageElementID", description = "the mediaPackage element identifier", isRequired = true, type = STRING) }, reponses = {
+          @RestResponse(responseCode = SC_OK, description = "URL returned"),
+          @RestResponse(responseCode = SC_NOT_FOUND, description = "Not found") })
   public Response restGetUri(@PathParam("mediaPackageID") String mediaPackageID,
-                             @PathParam("mediaPackageElementID") String mediaPackageElementID) {
+          @PathParam("mediaPackageElementID") String mediaPackageElementID) {
     URI uri = this.getURI(mediaPackageID, mediaPackageElementID);
     return Response.ok(uri.toString()).build();
   }
 
   @GET
   @Path("/uri/{mediaPackageID}/{mediaPackageElementID}/{fileName}")
-  @RestQuery(
-             name = "getUriWithFilename",
-             description = "Gets the URL for a file to be stored in the working repository under /mediaPackageID",
-             returnDescription = "The url to this file",
-             pathParameters = {
-                 @RestParameter(
-                                name = "mediaPackageID",
-                                description = "the mediaPackage identifier",
-                                isRequired = true,
-                                type = STRING),
-                 @RestParameter(
-                                name = "mediaPackageElementID",
-                                description = "the mediaPackage element identifier",
-                                isRequired = true,
-                                type = STRING),
-                 @RestParameter(
-                                name = "fileName",
-                                description = "the filename",
-                                isRequired = true,
-                                type = STRING) }, reponses = {
-                 @RestResponse(responseCode = SC_OK, description = "URL returned"),
-                 @RestResponse(responseCode = SC_NOT_FOUND, description = "Not found") })
+  @RestQuery(name = "getUriWithFilename", description = "Gets the URL for a file to be stored in the working repository under /mediaPackageID", returnDescription = "The url to this file", pathParameters = {
+          @RestParameter(name = "mediaPackageID", description = "the mediaPackage identifier", isRequired = true, type = STRING),
+          @RestParameter(name = "mediaPackageElementID", description = "the mediaPackage element identifier", isRequired = true, type = STRING),
+          @RestParameter(name = "fileName", description = "the filename", isRequired = true, type = STRING) }, reponses = {
+          @RestResponse(responseCode = SC_OK, description = "URL returned"),
+          @RestResponse(responseCode = SC_NOT_FOUND, description = "Not found") })
   public Response restGetUri(@PathParam("mediaPackageID") String mediaPackageID,
-                             @PathParam("mediaPackageElementID") String mediaPackageElementID,
-                             @PathParam("fileName") String fileName) {
+          @PathParam("mediaPackageElementID") String mediaPackageElementID, @PathParam("fileName") String fileName) {
     URI uri = this.getURI(mediaPackageID, mediaPackageElementID, fileName);
     return Response.ok(uri.toString()).build();
   }
@@ -566,16 +349,7 @@
   @GET
   @Produces(MediaType.APPLICATION_JSON)
   @Path("/list/{collectionId}.json")
-  @RestQuery(
-             name = "filesInCollection",
-             description = "Lists files in a collection",
-             returnDescription = "Links to the URLs in a collection",
-             pathParameters = { @RestParameter(
-                                               name = "collectionId",
-                                               description = "the collection identifier",
-                                               isRequired = true,
-                                               type = STRING) },
-             reponses = { @RestResponse(responseCode = SC_OK, description = "URLs returned") })
+  @RestQuery(name = "filesInCollection", description = "Lists files in a collection", returnDescription = "Links to the URLs in a collection", pathParameters = { @RestParameter(name = "collectionId", description = "the collection identifier", isRequired = true, type = STRING) }, reponses = { @RestResponse(responseCode = SC_OK, description = "URLs returned") })
   public Response restGetCollectionContents(@PathParam("collectionId") String collectionId) {
     try {
       URI[] uris = super.getCollectionContents(collectionId);
@@ -591,45 +365,17 @@
 
   @POST
   @Path("/copy/{fromCollection}/{fromFileName}/{toMediaPackage}/{toMediaPackageElement}/{toFileName}")
-  @RestQuery(
-             name = "copy",
-             description = "Copies a file from a collection to a mediapackage",
-             returnDescription = "A URL to the copied file",
-             pathParameters = {
-                 @RestParameter(
-                                name = "fromCollection",
-                                description = "the collection identifier hosting the source",
-                                isRequired = true,
-                                type = STRING),
-                 @RestParameter(
-                                name = "fromFileName",
-                                description = "the source file name",
-                                isRequired = true,
-                                type = STRING),
-                 @RestParameter(
-                                name = "toMediaPackage",
-                                description = "the destination mediapackage identifier",
-                                isRequired = true,
-                                type = STRING),
-                 @RestParameter(
-                                name = "toMediaPackageElement",
-                                description = "the destination mediapackage element identifier",
-                                isRequired = true,
-                                type = STRING),
-                 @RestParameter(
-                                name = "toFileName",
-                                description = "the destination file name",
-                                isRequired = true,
-                                type = STRING) },
-             reponses = { @RestResponse(responseCode = SC_OK, description = "URL returned") })
+  @RestQuery(name = "copy", description = "Copies a file from a collection to a mediapackage", returnDescription = "A URL to the copied file", pathParameters = {
+          @RestParameter(name = "fromCollection", description = "the collection identifier hosting the source", isRequired = true, type = STRING),
+          @RestParameter(name = "fromFileName", description = "the source file name", isRequired = true, type = STRING),
+          @RestParameter(name = "toMediaPackage", description = "the destination mediapackage identifier", isRequired = true, type = STRING),
+          @RestParameter(name = "toMediaPackageElement", description = "the destination mediapackage element identifier", isRequired = true, type = STRING),
+          @RestParameter(name = "toFileName", description = "the destination file name", isRequired = true, type = STRING) }, reponses = { @RestResponse(responseCode = SC_OK, description = "URL returned") })
   public Response restCopyTo(@PathParam("fromCollection") String fromCollection,
-                             @PathParam("fromFileName") String fromFileName,
-                             @PathParam("toMediaPackage") String toMediaPackage,
-                             @PathParam("toMediaPackageElement") String toMediaPackageElement,
-                             @PathParam("toFileName") String toFileName) {
-    try {
-      URI uri = super.copyTo(fromCollection, fromFileName, toMediaPackage, toMediaPackageElement,
-          toFileName);
+          @PathParam("fromFileName") String fromFileName, @PathParam("toMediaPackage") String toMediaPackage,
+          @PathParam("toMediaPackageElement") String toMediaPackageElement, @PathParam("toFileName") String toFileName) {
+    try {
+      URI uri = super.copyTo(fromCollection, fromFileName, toMediaPackage, toMediaPackageElement, toFileName);
       return Response.ok().entity(uri.toString()).build();
     } catch (Exception e) {
       return Response.serverError().entity(e.getMessage()).build();
@@ -638,45 +384,17 @@
 
   @POST
   @Path("/move/{fromCollection}/{fromFileName}/{toMediaPackage}/{toMediaPackageElement}/{toFileName}")
-  @RestQuery(
-             name = "move",
-             description = "Moves a file from a collection to a mediapackage",
-             returnDescription = "A URL to the moved file",
-             pathParameters = {
-                 @RestParameter(
-                                name = "fromCollection",
-                                description = "the collection identifier hosting the source",
-                                isRequired = true,
-                                type = STRING),
-                 @RestParameter(
-                                name = "fromFileName",
-                                description = "the source file name",
-                                isRequired = true,
-                                type = STRING),
-                 @RestParameter(
-                                name = "toMediaPackage",
-                                description = "the destination mediapackage identifier",
-                                isRequired = true,
-                                type = STRING),
-                 @RestParameter(
-                                name = "toMediaPackageElement",
-                                description = "the destination mediapackage element identifier",
-                                isRequired = true,
-                                type = STRING),
-                 @RestParameter(
-                                name = "toFileName",
-                                description = "the destination file name",
-                                isRequired = true,
-                                type = STRING) },
-             reponses = { @RestResponse(responseCode = SC_OK, description = "URL returned") })
+  @RestQuery(name = "move", description = "Moves a file from a collection to a mediapackage", returnDescription = "A URL to the moved file", pathParameters = {
+          @RestParameter(name = "fromCollection", description = "the collection identifier hosting the source", isRequired = true, type = STRING),
+          @RestParameter(name = "fromFileName", description = "the source file name", isRequired = true, type = STRING),
+          @RestParameter(name = "toMediaPackage", description = "the destination mediapackage identifier", isRequired = true, type = STRING),
+          @RestParameter(name = "toMediaPackageElement", description = "the destination mediapackage element identifier", isRequired = true, type = STRING),
+          @RestParameter(name = "toFileName", description = "the destination file name", isRequired = true, type = STRING) }, reponses = { @RestResponse(responseCode = SC_OK, description = "URL returned") })
   public Response restMoveTo(@PathParam("fromCollection") String fromCollection,
-                             @PathParam("fromFileName") String fromFileName,
-                             @PathParam("toMediaPackage") String toMediaPackage,
-                             @PathParam("toMediaPackageElement") String toMediaPackageElement,
-                             @PathParam("toFileName") String toFileName) {
-    try {
-      URI uri = super.moveTo(fromCollection, fromFileName, toMediaPackage, toMediaPackageElement,
-          toFileName);
+          @PathParam("fromFileName") String fromFileName, @PathParam("toMediaPackage") String toMediaPackage,
+          @PathParam("toMediaPackageElement") String toMediaPackageElement, @PathParam("toFileName") String toFileName) {
+    try {
+      URI uri = super.moveTo(fromCollection, fromFileName, toMediaPackage, toMediaPackageElement, toFileName);
       return Response.ok().entity(uri.toString()).build();
     } catch (Exception e) {
       return Response.serverError().entity(e.getMessage()).build();
@@ -687,11 +405,7 @@
   @GET
   @Produces(MediaType.APPLICATION_JSON)
   @Path("storage")
-  @RestQuery(
-             name = "storage",
-             description = "Returns a report on the disk usage and availability",
-             returnDescription = "Plain text containing the report",
-             reponses = { @RestResponse(responseCode = SC_OK, description = "Report returned") })
+  @RestQuery(name = "storage", description = "Returns a report on the disk usage and availability", returnDescription = "Plain text containing the report", reponses = { @RestResponse(responseCode = SC_OK, description = "Report returned") })
   public Response restGetTotalStorage() {
     long total = this.getTotalSpace();
     long usable = this.getUsableSpace();
@@ -708,11 +422,7 @@
   @GET
   @Produces(MediaType.TEXT_PLAIN)
   @Path("/baseUri")
-  @RestQuery(
-             name = "baseuri",
-             description = "Returns a base URI for this repository",
-             returnDescription = "Plain text containing the base URI",
-             reponses = { @RestResponse(responseCode = SC_OK, description = "Base URI returned") })
+  @RestQuery(name = "baseuri", description = "Returns a base URI for this repository", returnDescription = "Plain text containing the base URI", reponses = { @RestResponse(responseCode = SC_OK, description = "Base URI returned") })
   public Response restGetBaseUri() {
     return Response.ok(super.getBaseUri().toString()).build();
   }
