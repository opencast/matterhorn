<!DOCTYPE html PUBLIC "-//W3C//DTD XHTML 1.0 Transitional//EN" "http://www.w3.org/TR/xhtml1/DTD/xhtml1-transitional.dtd">
<html lang="en">
  <head>
    <title>Opencast Matterhorn - Media Player</title>
    <meta http-equiv="Content-Type" content="text/html; charset=utf-8"></meta>
    <link rel="shortcut icon" href="img/favicon.ico"></link>
    <!-- CSS includes -->
    <link rel="stylesheet" type="text/css" href="css/jquery-ui-1.8.6.custom.css"></link>
    <link rel="stylesheet" type="text/css" href="css/jquery-ui-orange-custom.css"></link>
    <link rel="stylesheet" type="text/css" href="engage-hybrid-player/css/player-multi-hybrid.css" ></link>
    <link rel="stylesheet" type="text/css" href="engage-hybrid-player/css/player-multi-hybrid-icons.css" ></link>
    <link rel="stylesheet" type="text/css" href="css/shared.css" ></link>
    <link rel="stylesheet" type="text/css" href="engage-hybrid-player/css/opencast-reset.css" ></link>
    <link rel="stylesheet" type="text/css" href="jquery/plugins/jwysiwyg/jquery.wysiwyg.css" ></link>
    <link rel="stylesheet" type="text/css" href="css/oc.segments.css">
    <link rel="stylesheet" type="text/css" href="css/oc.comments.css">
    <link rel="stylesheet" type="text/css" href="css/oc.comment.list.css">
    <link rel="stylesheet" type="text/css" href="css/oc.segments.css" ></link>
    <link rel="stylesheet" type="text/css" href="css/watch.css" ></link>
    <!-- Javascript includes -->
<<<<<<< HEAD
    <script type="text/javascript" src="jquery/jquery-1.6.4.min.js"></script>
=======
    <script type="text/javascript" src="jquery/jquery-1.7.min.js"></script>
>>>>>>> e8627583
    <script type="text/javascript" src="js/jquery.utils-1.0.js"></script>
    <script type="text/javascript" src="jquery/plugins/jquery.xslt.js"></script>
    <script type="text/javascript" src="engage-hybrid-player/bridge/lib/FABridge.js"></script>
    <script type="text/javascript" src="engage-hybrid-player/bridge/Videodisplay.js"></script>
    <script type="text/javascript" src="jquery/plugins/jARIA.js"></script>
    <script type="text/javascript" src="jquery/plugins/jquery.cookie.js"></script>
    <script type="text/javascript" src="jquery/jquery-ui-1.8.1.custom.min.js"></script>
    <script type="text/javascript" src="engage-hybrid-player/player-multi-hybrid-scubber.js"></script>
    <script type="text/javascript" src="engage-hybrid-player/player-multi-hybrid.js"></script>
    <script type="text/javascript" src="engage-hybrid-player/aria/js/ariaSpinbutton.js"></script>
    <script type="text/javascript" src="jquery/plugins/jwysiwyg/jquery.wysiwyg.js"></script>
    <script type="text/javascript" src="jquery/plugins/jquery.client.js"></script>
    <script type="text/javascript" src="jquery/plugins/jquery.sparkline.min.js"></script>
    <script type="text/javascript" src="js/engage-ui.js"></script>
    <script type="text/javascript" src="js/jquery.timers-1.2.js"></script>
    <script type="text/javascript" src="js/bookmarks.js"></script>
    <script type="text/javascript" src="js/engage_plugins/json2.js"></script>
    <script type="text/javascript" src="js/engage_plugins/description.js"></script>
    <script type="text/javascript" src="js/engage_plugins/description-plugin.js"></script>
    <script type="text/javascript" src="js/engage_plugins/segments_ui.js"></script>
    <script type="text/javascript" src="js/engage_plugins/segments_ui-plugin.js"></script>
    <script type="text/javascript" src="js/engage_plugins/segments_ui_slider-plugin.js"></script>
    <script type="text/javascript" src="js/engage_plugins/segments.js"></script>
    <script type="text/javascript" src="js/engage_plugins/segments-plugin.js"></script>
    <script type="text/javascript" src="js/engage_plugins/segments_text.js"></script>
    <script type="text/javascript" src="js/engage_plugins/segments_text-plugin.js"></script>
    <script type="text/javascript" src="js/engage_plugins/search.js"></script>
    <script type="text/javascript" src="js/engage_plugins/search-plugin.js"></script>
    <script type="text/javascript" src="js/engage_plugins/analytics-plugin.js"></script>
    <script type="text/javascript" src="js/engage_plugins/analytics.js"></script>
    <script type="text/javascript" src="js/engage_plugins/annotation_chapter-plugin.js"></script>
    <script type="text/javascript" src="js/engage_plugins/annotation_chapter.js"></script>
    <script type="text/javascript" src="js/engage_plugins/scrubber_comment-plugin.js"></script>
    <script type="text/javascript" src="js/engage_plugins/slide_comment-plugin.js"></script>
    <script type="text/javascript" src="js/engage_plugins/annotation_comment.js"></script>
    <script type="text/javascript" src="js/engage_plugins/annotation_comment_list.js"></script>
    <script type="text/javascript" src="js/engage_plugins/annotation_comment_list-plugin.js"></script>
    <script type="text/javascript" src="js/engage_plugins/series-plugin.js"></script>
    <script type="text/javascript" src="js/engage_plugins/series.js"></script>
    <script type="text/javascript" src="js/engage_plugins/logging.js"></script>
    <script type="text/javascript" src="engage-hybrid-player/player-multi-hybrid-initialize.js"></script>
    <script type="text/javascript" src="trimpath/trimpath-template-1.0.38.js"></script>
    <script type="text/javascript" src="js/watch.js"></script>
    <script type="text/javascript">
      $(document).ready( function() {
        //check whether a user is logged in and show logout link 
        $.ajax({
          url: '/info/me.json',
          type: 'GET',
          dataType: 'json',
          success: function(data)
          {
            if(data.username != "anonymous")
            {
              $('#logout').show();
            }
          }
        });
      });
    </script>
  </head>
  <body>
    <div id="skip">
      <a href="#controls" tabindex="10">
        Skip to player controls
      </a>
    </div>

    <div id="skip">
      <a id="oc_a11y-shortcut"href="#shortcuts" onclick="Opencast.Player.doToggleShortcuts(event, 'oc_a11y-shortcut');" tabindex="20">
        Skip to Shortcuts
      </a>
    </div>

    <div id="oc_title-bar">
      <div id="oc_title-bar-container">
        <div id="oc_title-bar-logo">
          <a href="/welcome.html" title="Back to Opencast Matterhorn Welcome page" tabindex="25">
            <div id="matterhorn-main-logo"></div>
          </a>
        </div>
        <div id="oc_search">
          <form action="index.html">
            <label id="skip" for="oc_searchField">
              Search Media
            </label>
            <input id="oc_searchField" class="oc_search-Field handcursor ui-corner-all" type="text" name="q" value="Search Media" tabindex="40" />
            <input id="oc_btn-search" class="handcursor" type="image" src="img/space.png" name="search" title="do search Matterhorn" value="Search" tabindex="50" aria-label="do search Matterhorn" />
          </form>
        </div>
        </script>
        <div id="oc_title-bar-gallery-link">
          <a href="index.html" title="go to Media Gallery" tabindex="30">
            Go to Media Gallery
          </a>
        </div>
      </div>
      <div class="clear"></div>
      <div>
        <a id="logout" href="/j_spring_security_logout">Log out</a>
        <div class="clear"></div>
      </div>
    </div>
    <!-- END #oc_title-bar -->

    <div id="oc_player-head">
      <div id="oc_title"></div>
      <div id="oc_player-head-see-more" class="ui-helper-hidden">
        <a href="javascript: " id="oc_see-more-button" title="click to see more of this series" role="button" aria-pressed="false">
          <div>
            See More
          </div>
        </a>
      </div>
      <div id="oc_player-head-right">
        <a href="javascript: " id="oc_shortcut-button" title="click to show shortcuts" role="button" aria-pressed="false" tabindex="80">
          <div>
            Shortcuts
          </div>
        </a>
        <a href="javascript: " id="oc_share-button" title="click to show share options" role="button" aria-pressed="false" tabindex="70">
          <div>
            Share
          </div>
        </a>
      </div>
      <div class="clear"></div>
    </div>
    <!-- END #oc_player-head -->

    <div id="oc_body" class="ui-widget ui-widget-content ui-corner-bottom">
      <div id="oc_flash-player-loading">
        <span id="matterhorn-init-logo"></span>
        <!-- START: Hide when no Javascript is activated -->
        <script type="text/javascript">
          document.write('<span id="initializing">initializing</span>');
          document.write('<span id="loading-init"></span>');
        </script>
        <!-- END: Hide when no Javascript is activated -->
      </div>

      <!-- If no Javascript is activated -->
      <noscript>
        <center>
          <div class="noJSAlert-outer">
            <div class="noJSAlert-inner-up">
              <div class="icon icon-error noJSAlert-inner-image">&nbsp;</div>
              JavaScript is disabled
            </div>
            <div class="noJSAlert-inner-down">
              JavaScript is turned off in your web browser, so this site won't work properly! <br />
              <strong>
                Please turn JavaScript on to use this site, then refresh the page.
              </strong>
            </div>
          </div>
        </center>
      </noscript>

      <div id="oc_slide-comments"></div>

      <div id="oc_flash-player">
        <script type="text/javascript" src="engage-hybrid-player/player-multi-hybrid-flash.js"></script>
      </div>

      <!-- START: Hide when no Javascript is activated -->
      <div id="oc_video-player-controls">
        <div id="oc_video-time">
          <div id="simpleEdit">
            <input id="oc_current-time" class="oc_current-time handcursor ui-corner-all" type="text" name="Current Time" title="Current Time" value="00:00:00" />
            <input id="oc_edit-time" class="oc_edit-time-hide handcursor ui-corner-all" type="text" maxlength="8" size="8" name="Edit Current Time HH:MM:SS" title="Edit Current Time HH:MM:SS" value="00:00:00" />
            &nbsp;of&nbsp;
            <span id="oc_duration" class="oc_duration" name="Duration" title="Duration">
              Initializing
            </span>&nbsp;
            <span id="oc_video-cc">
              <input id="oc_btn-cc" class="oc_btn-cc-off" type="checkbox" name="Closed Captions Off: Control + Alt + C" title="Closed Captions Off: Control + Alt + C" value="" />
              <label for="oc_btn-cc" title="Closed Captions Off: Control + Alt + C">
                Show Captions
              </label>
            </span>
          </div>
        </div>
        <!-- END #oc_video-time -->
        <div id="oc_video-controls">
          <span id="skip">
            <a name="controls"></a>
            <h2>
              Video Player Controls
            </h2>
          </span>
          <input id="oc_btn-skip-backward" class="oc_btn-skip-backward handcursor" type="image" src="img/space.png" name="Jump To The Previous Slide" alt="Jump To The Previous Slide" title="Jump To The Previous Slide" value="Jump To The Previous Slide" />
          <input id="oc_btn-rewind" class="oc_btn-rewind handcursor" type="image" src="img/space.png" name="Jump Back: Control + Alt + R" alt="Jump Back: Control + Alt + R" title="Jump Back: Control + Alt + R" value="Jump Back: Control + Alt + R" />
          <input id="oc_btn-play-pause" class="oc_btn-play handcursor" type="image" src="img/space.png" name="Play: Control + Alt + P" alt="Play: Control + Alt + P" title="Play: Control + Alt + P" value="Play: Control + Alt + P" />
          <input id="oc_btn-fast-forward" class="oc_btn-fast-forward handcursor" type="image" src="img/space.png" name="Jump Forward: Control + Alt + F" alt="Jump Forward: Control + Alt + F" title="Jump Forward: Control + Alt + F" value="Jump Forward: Control + Alt + F" />
          <input id="oc_btn-skip-forward" class="oc_btn-skip-forward handcursor" type="image" src="img/space.png" alt="Jump To The Next Slide" title="Jump To The Next Slide" value="Jump To The Next Slide" />
        </div>
        <!-- END #oc_video-controls -->
        <div id="oc_sound">
          <span id="oc_volume-dropdown">
            <input id="oc_btn-volume" class="oc_btn-volume-high handcursor" type="submit" name="Unmute: Control + Alt + M" alt="Unmute: Control + Alt + M" title="Unmute: Control + Alt + M" value="" />
          </span>
          <button id="oc_volume-container">
            <div id="oc_volume-back">
              <div id="oc_volume-front"></div>
            </div>
          </button>
        </div>
        <!-- END #oc_sound -->
        <div id="oc_video-size-controls">
          <span id="oc_video-size-dropdown">
            <input id="oc_btn-dropdown" class="oc_btn-centerDisplay" type="submit" name="Video Size Controls" alt="Video Size Controls" title="Video Size Controls" value="" />
          </span>
        </div>
        <!-- END #oc_video-size-controls -->
      </div>
      <!-- </script> -->
      <!-- END: Hide when no Javascript is activated -->

      <div id="oc_player_video-dropdown" class="ui-corner-all"></div>

      <!-- segments_ui_slider + segments_ui -->
      <div id="data">
        <div id="oc_seek-slider">
          <label id="skip" for="srubber">
            Time Slider
          </label>
          <table id="scrubber-table">
            <tbody>
              <tr class="player-chrome">
                <td class="progress-segment">
                  <table class="segments" id="tableData1">
                    <!-- data comes here -->
                  </table>
                  <div class="progress-list">
                    <span class="load-progress" value="0"></span>
                    <span id="play-progress" class="play-progress" value="0"></span>
                    <span id="scubber-channel" class="scrubber-channel">
                      <input id="scrubber" type="submit" type="image" src="img/space.png" class="scrubber-button" role="slider" />
                      <div id="draggable" class="ui-widget-content"></div>
                    </span>
                  </div>
                </td>
              </tr>
            </tbody>
          </table>
        </div>
        <!-- END #oc_seek-slider -->

        <!-- Analytics and Annotations -->
        <div id="analytics-and-annotations">
          <span id="analytics" class="analytics">Loading..</span>
          <span id="annotation" class="annotation">Annotation..</span>
          <table class="segments" id="segmentstable1">
            <!-- data comes here -->
          </table>
        </div>
        <div id="segments_ui_slider_data1"></div>
        <div id="segments_ui_slider_data2"></div>
        <div id="segments_ui_slider_information"></div>
        <div id="segments_ui-media1"></div>
        <div id="data1"></div>
        <div id="segments_ui-mediapackagesAttachments"></div>
        <div id="data2"></div>
        <div id="segments_ui-mediapackagesCatalog"></div>
        <div id="segments-table2">
          <table id="segmentstable2"></table>
        </div>
        
        <div id="oc-comment-hover-box"></div>
        
      </div>
      <!-- END #data -->
      <div id="oc_video-view">
        <span id="oc_video-quality">
          <strong>Quality:</strong>&nbsp;
          <select id="oc_video-quality-options">
            <option value="low">Low</option>
            <option value="medium" selected="selected">Medium</option>
            <option value="high">High</option>
            <option value="hd">HD</option>
          </select>
        </span>
        &nbsp;
        <strong>View:</strong>
        <input id="oc_checkbox-annotation-comment" type="checkbox" name="show comments" title="show comments" />
        <label id="oc_label-annotation-comment" for="oc_checkbox-annotation-comment">
            Comments
        </label>
        <input id="oc_checkbox-annotations" type="checkbox" name="show Annotations" title="show Annotations" />
        <label id="oc_label-annotations" for="oc_checkbox-annotations">
          Annotations
        </label>
        <input id="oc_checkbox-statistics" type="checkbox" name="show Statistics" title="show Statistics" />
        <label id="oc_label-statistics" for="oc_checkbox-statistics">
          Viewing Statistics
        </label>
        &nbsp;
        <div class="clear"></div>
      </div>
      <!-- END #oc_video-view -->
    </div>
    <!-- END #oc_body -->

    <!-- Tabs -->
    <div id="oc_ui_tabs">
      <div id="oc_tabs" class="oc_tabs-input">
        <ul id="oc_tabs-head">
          <li>
            <a href="#oc_description" id="oc_btn-description" class="oc_btn-tabs handcursor" title="Description" aria-role="button">
              Description
            </a>
          </li>
          <li>
            <a href="#oc_slides" id="oc_btn-slides" class="oc_btn-tabs handcursor" title="Segments" aria-role="button">
              Segments
            </a>
          </li>
          <li>
            <a href="#oc_slidetext" id="oc_btn-slidetext" class="oc_btn-tabs handcursor" title="Segment Text" aria-role="button">
              Segment Text
            </a>
          </li>
          <li>
            <a href="#oc_comments-tab" id="oc_btn-comments-tab" class="oc_btn-tabs handcursor" title="Comments" aria-role="button">
              Comments
            </a>
          </li>
          <li class="oc_lecturer-search-field-wrap ui-corner-top" id="search-textarea">
            <label id="skip" for="oc_lecturer-search-field" class="oc_offScreen-hidden">
              Search this recording
            </label>
            <input id="oc_lecturer-search-field" type="text" onkeyup="Opencast.search.showResult(this, this.value);" onfocus="$(this).trigger('click');Opencast.search.showResult(this, this.value);" size="30" value="Search this recording" />
          </li>
        </ul>
      </div>
      <!-- END #oc_tabs -->

      <div id="oc_description" class="fl-fix">
        <div id="description-loading" class="loadingImage"></div>
        <div id="oc-description"></div>
      </div>
      <!-- END #oc_description -->

      <div id="oc_slides" class="oc_DisplayBlock">
        <div id="segments-holder" class="oc-segments-holder">
          <div id="oc_segment-table" class="oc-segments">
            <div id="oc-segments">
              <div id="segments-loading" class="loadingImage">
              </div>
              <div id="slider">
                <img alt="Scroll to previous slides" src="img/leftarrow.png" class="scrollButtons left" />
                <div id="scroll" class="scroll">
                  <div id="scrollcontainer" class="scrollContainer"></div>
                </div>
                <img alt="Scroll to subsequent slides" src="img/rightarrow.png" class="scrollButtons right" />
              </div>
            </div>
          </div>
        </div>
      </div>
      <!-- END #oc_slides -->
      	<!-- comment list box-->
		<div id="oc_comments-list-wrapper" class="fl-fix">
			<div id="oc_comments-list-loading" class="loadingImage"></div>
			<div id="oc-comments-list-add-form">
				<p class="oc-comments-list-headingtext">
					Add a new Comment
				</p>
				<p class="oc-comments-list-text">
					Use the comment checkbox to show/add timed and slide comments.
				</p>
				<div id="oc-comments-list-addbox">
					<div>
						<input id="oc-comments-list-namebox" name="Name" type="text">
					</div>
					<textarea id="oc-comments-list-textbox" ></textarea>
					<input id="oc-comments-list-submit" value="Add Comment" role="button" type="button" />
					<input id="oc-comments-list-submit-timed" value="Add Comment on 00:12:33" role="button" type="button" />
				</div>
			</div>
			<div id="oc-comments-list-header">
				<p id="oc-comments-list-header-top" class="oc-comments-list-headingtext"></p>
				<p id="oc-comments-list-header-bottom" class="oc-comments-list-boldtext"></p>
			</div>
			<div id="oc-comments-list"></div>
		</div>
		<!-- END comment list box -->

      <div id="oc_slidetext" class="fl-fix">
        <div id="segments_text-loading" class="loadingImage"></div>
        <div id="oc-segments_text"></div>
      </div>
      <div id="oc_search-segment" class="fl-fix">
        <div id="search-loading" class="loadingImage"></div>
        <div id="oc-search-result"></div>
      </div>
    </div>
    <!-- END #oc_ui_tabs -->

    <div class="clear"></div>

    <div id="segment-tooltip" class="segment-tooltip"></div>
    
    <div id="comment-tooltip" class="segment-tooltip"></div>

    <!-- Shortcut dialog -->
    <div id="oc_shortcuts" title="Shortcuts">
      <span id="skip"><a name="shortcuts"></a></span>
      <div id="oc_client_shortcuts"></div>
    </div>
    <!-- END #oc_shortcuts -->

    <!-- #share-button-layer dialog -->
    <div id="oc_share-layer" class="ui-widget ui-widget-content ui-corner-all oc_popuplayer ui-helper-hidden" title="share this Video" tabindex="-1" role="dialog" aria-hidden="true">
      <ul id="oc_share-list" class="oc_popuplayer-list">
        <li>
          <a href="javascript: " id="oc_btn-embed" class="handcursor" title="Embed" role="button">
            Embed
          </a>
        </li>
        <li>
          <a id="oc_btn-email" class="handcursor" title="Email" role="button">
            Email
          </a>
        </li>
      </ul>
    </div>
    <!-- END #oc_share-layer -->

    <!-- #time-chooser-layer dialog -->
    <div id="oc_time-chooser-layer" class="ui-widget ui-widget-content ui-corner-all oc_popuplayer ui-helper-hidden" title="change player time/ session time" tabindex="-1" role="dialog" aria-hidden="true">
      <ul id="oc_time-chooser-list" class="oc_popuplayer-list">
        <li>
          <a href="javascript: " id="oc_btn-player-time" onclick="Opencast.Player.doToggleTimeLayer();" class="handcursor" title="View player time" role="button">
            View player time
          </a>
        </li>
        <li>
          <a href="javascript: " id="oc_btn-session-time" onclick="Opencast.Player.doToggleTimeLayer();" class="handcursor" title="View session time" role="button">
            View session time
          </a>
        </li>
      </ul>
      <button id="oc_btn-leave-session-time" class="oc_btn-close">
        Leave time dialog
      </button>
    </div>
    <!-- END #oc_time-chooser-layer -->

    <!-- Embed Dialog -->
    <div id="oc_embed" title="Embed">
      <div id="oc_embed-left">
        <input id="oc_embed-icon-one" class="oc_embed-icon" type="submit" name="" alt="" title="" value="" />
        <input id="oc_embed-icon-two" class="oc_embed-icon" type="submit" name="" alt="" title="" value="" />
        <input id="oc_embed-icon-three" class="oc_embed-icon" type="submit" name="" alt="" title="" value="" />
        <input id="oc_embed-icon-four" class="oc_embed-icon" type="submit" name="" alt="" title="" value="" />
        <input id="oc_embed-icon-five" class="oc_embed-icon" type="submit" name="" alt="" title="" value="" />
      </div>
      <div id="oc_embed-right">
        <div id="oc_embed-custom-title">
          Custom size and appearance:
        </div>
        <label for="oc_embed-costum-width-textinput" class="handcursor">
          Width:
        </label>
		&nbsp;
        <input id="oc_embed-costum-width-textinput" maxlength="4" type="text" name="Costum width min 300px" alt="Costum width min 300px" title="Costum width min 300px" value="" />
        <div class="clear"></div>
        <label for="oc_embed-costum-height-textinput" class="handcursor">
          Height:
        </label>
		&nbsp;
        <input id="oc_embed-costum-height-textinput" maxlength="4" type="text" name="" alt="" title="" value="" />

        <div class="clear"></div>
        <label for="oc_embed-costum-hide-controls-checkbox" class="handcursor">
          Controls:
        </label>
		&nbsp;
        <input id="oc_embed-costum-hide-controls-checkbox" type="checkbox" name="" alt="" title="" value="" />

        <a href="javascript: " id="oc_btn-leave-session-time" onclick="$('#oc_embed').dialog('close');" class="handcursor ui-helper-hidden-accessible" title="Leave embed dialog" role="button">
          Leave embed dialog
        </a>
      </div>
         
      <div class="clear"></div>            
      <label for="oc_embed-textarea">
        Choose your embed size. Copy the text and paste it in your html page.
      </label>
      <textarea id="oc_embed-textarea" class="oc_embed-textarea" rows="2" cols="1"></textarea>
    </div>
    <!-- END #oc_embed -->

    <!-- Series dialog -->
    <div id="oc_series" class="ui-widget ui-widget-content ui-corner-all oc_popuplayer ui-state-hover" title="see more of this series" tabindex="-1" role="dialog" aria-hidden="true"></div>
  
    <!--  Comment dialogs -->       
    <div id="comment-Info" class="oc-comment-Info">
        
        <div id="cm-info-hover" class="oc-comment-Info-hover">
            <div class="oc-comment-Info-text">
                Click to add comment
                </br>
                at
                <span id="cm-info-time" class="oc-comment-Info-time"></span>
            </div>                
        </div>
                    
        <div id="cm-add-box" class="oc-comment-box">
            <div id="oc-comment-add-header">
                <span class="ui-icon ui-icon-closethick oc-comment-add-exit" unselectable="on" style="float:right;-moz-user-select: none;">close</span>
                <div id="oc-comment-add-header-text" class="oc-comment-header-text"></div>                   
            </div>
            <textarea id="oc-comment-add-textbox" class="oc-comment-textbox">Type your comment here</textarea>
            <div id="oc-comment-add-button-bar" class="oc-comment-button-bar">
                
                <input id="oc-comment-add-submit" class="oc-comment-submit" value="Add" role="button" type="button" />
                <div id="oc-comment-add-space"></div>
                <input id="oc-comment-add-cancel" class="oc-comment-add-exit" value="Cancel" role="button" type="button" />

            </div>
        </div>
        
       <div id="cm-info-box" class="oc-comment-box">
            <div id="oc-comment-add-header">
                <span class="ui-icon ui-icon-closethick oc-comment-add-exit" unselectable="on" style="float:right;-moz-user-select: none;">close</span>
                <div id="oc-comment-info-header-text" class="oc-comment-header-text"></div>                   
            </div>
            <p id="oc-comment-info-textbox" class="oc-comment-textbox">Test Comment</p>
       </div>
        
        <div id="cm-info-triangle" class="arrow-down"></div>
        
    </div>
    
    <div id="oc-comments-list-item-tooltip">
        <p id="oc-comments-list-item-tooltip-show">Show in player</p>
        <p id="oc-comments-list-item-tooltip-delete">Delete</p>
    </div>         
    <!--  END Comment dialogs -->  
  
  </body>
</html><|MERGE_RESOLUTION|>--- conflicted
+++ resolved
@@ -18,11 +18,7 @@
     <link rel="stylesheet" type="text/css" href="css/oc.segments.css" ></link>
     <link rel="stylesheet" type="text/css" href="css/watch.css" ></link>
     <!-- Javascript includes -->
-<<<<<<< HEAD
-    <script type="text/javascript" src="jquery/jquery-1.6.4.min.js"></script>
-=======
     <script type="text/javascript" src="jquery/jquery-1.7.min.js"></script>
->>>>>>> e8627583
     <script type="text/javascript" src="js/jquery.utils-1.0.js"></script>
     <script type="text/javascript" src="jquery/plugins/jquery.xslt.js"></script>
     <script type="text/javascript" src="engage-hybrid-player/bridge/lib/FABridge.js"></script>
