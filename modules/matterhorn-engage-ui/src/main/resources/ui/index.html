--- conflicted
+++ resolved
@@ -22,17 +22,6 @@
     <script type="text/javascript" src="js/engage-ui.js">
     </script>
     <script type="text/javascript">
-<<<<<<< HEAD
-      $(document).ready(function ()
-      {
-          var page = Opencast.pager.getCurrentPageID();
-          var searchQuery = Opencast.pager.getCurrentSearchQuery();
-          var restEndpoint = "../../search/episode.xml?";
-
-          var keywordString = "";
-
-          if (searchQuery != null && searchQuery != "")
-=======
       $(document).ready(function(){
             
         var page = Opencast.pager.getCurrentPageID();
@@ -63,33 +52,32 @@
           type: 'GET',
           dataType: 'json',
           success: function(data)
->>>>>>> 67e27db9
-          {
-              restEndpoint = restEndpoint + "q=" + searchQuery + "&";
-
-              // replace all occurences of + by a space
-              searchQuery = searchQuery.replace(/\+/g, " ");
-
-              keywordString = " for “" + unescape(searchQuery) + "”";
-
-              $('#searchField').attr("value", unescape(searchQuery));
-
-          }
-
-          //check whether a user is logged in and show logout link 
-          $.ajax(
-          {
-              url: '/info/me.json',
-              type: 'GET',
-              dataType: 'json',
-              success: function (data)
+          {
+              if(searchQuery != null && searchQuery != "")
               {
-                  if (data.username != "anonymous")
-                  {
-                      $('#logout').show();
-                  }
+                restEndpoint = restEndpoint + "q=" + searchQuery + "&";
+                // replace all occurences of + by a space
+                searchQuery = searchQuery.replace(/\+/g, " ");
+                keywordString = " for “" + unescape(searchQuery) + "”";
+                $('#searchField').attr("value", unescape(searchQuery));
               }
-          });
+          }
+        });
+
+        //check whether a user is logged in and show logout link 
+        $.ajax(
+        {
+          url: '/info/me.json',
+          type: 'GET',
+          dataType: 'json',
+          success: function (data)
+          {
+            if (data.username != "anonymous")
+            {
+              $('#logout').show();
+            }
+          }
+        });
 
           restEndpoint = restEndpoint + "limit=10";
 
