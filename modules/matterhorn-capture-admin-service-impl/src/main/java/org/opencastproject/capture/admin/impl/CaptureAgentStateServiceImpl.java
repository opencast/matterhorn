--- conflicted
+++ resolved
@@ -85,14 +85,10 @@
   /** The workflow service */
   protected WorkflowService workflowService;
 
-<<<<<<< HEAD
   /** The security service */
   protected SecurityService securityService;
 
   // TODO: Remove the in-memory recordings map, and use the database instead
-=======
-  private Map<String, Agent> agents;
->>>>>>> d3126cec
   private HashMap<String, Recording> recordings;
 
   /** Maps the configuration PID to the agent ID, so agents can be updated via the configuration factory pattern */
@@ -135,10 +131,6 @@
 
   public CaptureAgentStateServiceImpl() {
     logger.info("CaptureAgentStateServiceImpl starting.");
-<<<<<<< HEAD
-=======
-    agents = new TreeMap<String, Agent>();
->>>>>>> d3126cec
     recordings = new HashMap<String, Recording>();
   }
 
@@ -377,19 +369,9 @@
    * @see org.opencastproject.capture.admin.api.CaptureAgentStateService#setAgentConfiguration
    */
   public int setAgentConfiguration(String agentName, Properties configuration) {
-<<<<<<< HEAD
+
     AgentImpl agent = getAgent(agentName);
     if (agent != null) {
-=======
-
-	if (StringUtils.isBlank(agentName)) {
-	  logger.debug("Unable to set agent state, agent name is blank or null.");
-	  return BAD_PARAMETER;
-	}
-	
-	Agent req = agents.get(agentName);
-	if (req != null) {
->>>>>>> d3126cec
       logger.debug("Setting Agent {}'s capabilities", agentName);
       agent.setConfiguration(configuration);
       updateAgentInDatabase(agent);
