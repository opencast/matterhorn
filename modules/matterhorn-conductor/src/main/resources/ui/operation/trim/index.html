<html>
  <head>
    <title>Hold for review</title>
    <link rel="stylesheet" type="text/css" href="css/jquery-ui.css" />
    <link rel="stylesheet" type="text/css" href="css/jquery-ui-opencast-admin/jquery-ui-opencast-admin.css" />   
    <link rel="stylesheet" type="text/css" href="/admin/css/admin.css">
    <style type="text/css">
      #player-container {
        clear: both;
        border: none;
        width: 90%;
        height: 350px;
      }

      .hidden {
        display: none;
      }

      input.pointInput {
        width: 60px;
        border: 0px solid white;
      }

      #actions {
        margin: 0 auto;
        margin-top:16px;
        text-align: center;
        width: 100%;
      }
      
      .rule {
        width: 115px;
        margin-right: 62%;
      }

      a.secondaryButton, a.secondaryButton:link, a.secondaryButton:visited {
        margin-right: 16px;
        cursor: pointer;
        color: #2d8f8b;
      }

      a.secondaryButton:hover, a.secondaryButton:focus {
        color: #2d8f8b;
        text-decoration: underline;
      }

      #metadata-container {
        margin-bottom: 8px;
      }

      .formField-list label {
        width: 30%;
        float: left;
        text-align: right;
        margin-right: 5px;
      }
    </style>

    <script type="text/javascript" src="jquery/jquery.js"></script>
    <script type="text/javascript" src="jquery/jquery-ui.js"></script>    
    <script type="text/javascript" src="/admin/js/oc.utils.js"></script>
    <script type="text/javascript">
      var PLAYER_URL = '/admin/embed.html';
            
      var postData = {
        'id': parent.document.getElementById("holdWorkflowId").value
      };

      var catalogUrl = '';
      var mediapackage = null;
      var DCmetadata = null;
      var metadataChanged = false;
      var seriesChanged = false;
      var seriesServiceURL = false;

      var inpoint = 0;
      var outpoint = 0;
            
      // Variables for the "In point"- and "Out point"- increase-/decrease-Buttons
      var secondsForward = 1;
      var secondsBackward = 1;
            
      var intervalTimer = 0;
      // Timeout of the Intervall Timer
      var timerTimeout = 1500;
      var timerSet = false; // -> temporary solution. clearInterval(timer) does not work properly
       		    		             
      $(document).ready(function(){
        var id = postData.id;             

        var recordDate = null;
        $('#recordDate').datepicker({
          showOn: 'both',
          buttonImage: '/admin/img/icons/calendar.gif',
          buttonImageOnly: true,
          dateFormat: 'yy-mm-dd'
        });  		

        $('.oc-ui-form-field').change(function() {
          metadataChanged = true;
        });
                
        // Set default Values for In point and Out point
        $('#player-container').load(function(){
          $('#inPoint').val("00:00:00");
          // Set a Timer for the while-Loop
          this.intervalTimer = window.setInterval(function(){
            // Ask if a default Out Point has been set
            if (setOutPointDefaultValue()) {
              // Clear the Intervall
              $('#continueBtn').button('enable');
              window.clearInterval(this.intervalTimer);
            }
          }, timerTimeout);
        });
                
        /**
         * Tries to set the default Out point value
         */
        function setOutPointDefaultValue(){
          // If Duration has been set
          if ($('#player-container')[0].contentWindow.Opencast != null &&
            ($('#player-container')[0].contentWindow.Opencast.Player.getDuration() != 0) &&
            !timerSet &&
            ($('#player-container')[0].contentWindow.Opencast.Player.getDuration() != -1) &&
            $('#player-container').contents().find('#oc_duration').text() != 'Initializing') {
            $('#outPoint').val($('#player-container').contents().find('#oc_duration').text());
            $('#newLength').val($('#player-container').contents().find('#oc_duration').text());
            timerSet = true;
            return true;
          }
                    
          return false;
        }
                
        //create Buttons
        $('.ui-button').button();
        //disable continue
        $('#continueBtn').button('disable');
                
        //hide some stuff we don't want to see
        window.parent.$('#uploadContainer').hide(0);
        $('#trimming-hint').toggle();
                
        window.parent.$('#controlsTop').hide(0);
        window.parent.$('#searchBox').hide(0);
        window.parent.$('#tableContainer').hide(0);
        window.parent.ocRecordings.disableRefresh();
        window.parent.ocRecordings.stopStatisticsUpdate();
        window.parent.$('#controlsFoot').hide(0);
                
        // Event edit link clicked
        $('#edit-link').click(function(){
          //parent.Recordings.retryRecording(id);
          parent.location.href = "/admin/index.html#/upload?retry=" + id;
          return false;
        });
                
        // Event set inpoint clicked
        $('#set-trimin').click(function(){
          $('#inPoint').val($('#player-container')[0].contentWindow.Opencast.Player.getCurrentTime());
          checkInOutPoint();
        });
                
        //Event set outpoint clicked
        $('#set-trimout').click(function(){
          $('#outPoint').val($('#player-container')[0].contentWindow.Opencast.Player.getCurrentTime());
          checkInOutPoint();
        });
                
        //Event forward one second (inpoint)
        $('#step-in-forward').click(function(){
          in_de_creaseObject($('#inPoint'), secondsForward);
          checkInOutPoint();
        });
                
        //Event backward one second (inpoint)
        $('#step-in-backward').click(function(){
          in_de_creaseObject($('#inPoint'), -secondsForward);
          checkInOutPoint();
        });
                
        //Event forward one second (outpoint)
        $('#step-out-forward').click(function(){
          in_de_creaseObject($('#outPoint'), secondsBackward);
          checkInOutPoint();
        });
                
        //Event backward one second (outpoint)
        $('#step-out-backward').click(function(){
          in_de_creaseObject($('#outPoint'), -secondsBackward);
          checkInOutPoint();
        });
        
        ocUtils.log('Initializing autocomplete for series field')
        $('#series').autocomplete({
          source: function(request, response) {
            $.ajax({
              url: '/series/series.json',
              data: {
                q: request.term,
                sort: 'TITLE'
              },
              success: function(data) {
                data = data.catalogs;
                var series_list = [];
                $.each(data, function(){
                  series_list.push({value: this['http://purl.org/dc/terms/']['title'][0].value,
                    id: this['http://purl.org/dc/terms/']['identifier'][0].value});
                });
                response(series_list);
              }, 
              error: function() {
                ocUtils.log('could not retrieve series_data');
              }
            });
          },
          select: function(event, ui){
            $('#ispartof').val(ui.item.id);
          },
          search: function(){
            $('#ispartof').val('');
          }
        });
        
        ocUtils.log('Initializing autocomplete for series field')
        $('#series').autocomplete({
          source: function(request, response) {
            $.ajax({
              url: '/series/series.json' + '?q=' + request.term,
              dataType: 'json',
              type: 'GET',
              success: function(data) {
                var series_list = [];
                $.each(data.catalogs, function(){
                  series_list.push({value: this['http://purl.org/dc/terms/']['title'][0].value,
                    id: this['http://purl.org/dc/terms/']['identifier'][0].value});
                });
                series_list.sort(function stringComparison(a, b)	{
                  a = a.value;
                  a = a.toLowerCase();
                  a = a.replace(/ä/g,"a");
                  a = a.replace(/ö/g,"o");
                  a = a.replace(/ü/g,"u");
                  a = a.replace(/ß/g,"s");

                  b = b.value;
                  b = b.toLowerCase();
                  b = b.replace(/ä/g,"a");
                  b = b.replace(/ö/g,"o");
                  b = b.replace(/ü/g,"u");
                  b = b.replace(/ß/g,"s");

                  return(a==b)?0:(a>b)?1:-1;
                });
                response(series_list);
              }, 
              error: function() {
                ocUtils.log('could not retrieve series_data');
              }
            });
          },
          select: function(event, ui){
            $('#ispartof').val(ui.item.id);
          },
          search: function(){
            $('#ispartof').val('');
          }
        });

        /**
         * Checks if In point is bigger than Out point and prints an Error Message if this is the case
         */
        function checkInOutPoint(){
          // Check if Out point is larger than the Video Duration
          if (getTimeInMilliseconds($('#outPoint').val()) > getTimeInMilliseconds($('#player-container').contents().find('#oc_duration').text())) {
            $('#outPoint').val($('#player-container').contents().find('#oc_duration').text());
          }
          // Check if In point is larger than the Video Duration
          if (getTimeInMilliseconds($('#inPoint').val()) > getTimeInMilliseconds($('#player-container').contents().find('#oc_duration').text())) {
            $('#inPoint').val($('#player-container').contents().find('#oc_duration').text());
          }
          if (getTimeInMilliseconds($('#inPoint').val()) >= getTimeInMilliseconds($('#outPoint').val())) {
            $('div#errorMessage').html("Out point must be later than In point");
            $('#trimming-hint').hide();
            $('div#errorMessage').show();
          }
          else {
            calculateNewLength();
            $('div#errorMessage').hide();
            $('#trimming-hint').show();
          }
        }
                
        function setValue(input, value){
          $('#' + input).val(value);
        }
                
        //start playing from current in point
        $('#play-from-in').click(function(){
          var videodisplay = $('#player-container')[0].contentWindow.Videodisplay;
          videodisplay.pause();
          var seekTime = getTimeInMilliseconds($('#inPoint').val());
          videodisplay.seek(seekTime / 1000);
          window.setTimeout(function(){
            videodisplay.play();
          }, 800);
        });
                
        //play last 10 seconds to out
        $('#play-to-out').click(function(){
          var videodisplay = $('#player-container')[0].contentWindow.Videodisplay;
          videodisplay.pause();
          var seekTime = getTimeInMilliseconds($('#outPoint').val()) / 1000;
          var timeOut = 10000;
          // If Out point < 10 Seconds
          if ((seekTime - 10) <= 0) {
            videodisplay.seek(0);
            timeOut = seekTime * 1000;
          }
          else {
            videodisplay.seek(seekTime - 10);
          }
          window.setTimeout(function(){
            videodisplay.play();
            window.setTimeout(function(){
              videodisplay.pause();
            }, timeOut);
                        
          }, 800);
        });
                
        // load preview player and metadata
        $.ajax({
          url: '/workflow/instance/' + id + '.xml',
          dataType: 'xml', // or XML..
          success: function(data){

            // clone mediapackage for editing
            mediapackage = ocUtils.createDoc('mediapackage', '');
            var clone = $(data.documentElement).find("mediapackage").clone();
            $(clone).children().appendTo($(mediapackage.documentElement));
            $(mediapackage.documentElement).attr('id',$(clone).attr('id'));
            $(mediapackage.documentElement).attr('start',$(clone).attr('start'));
            $(mediapackage.documentElement).attr('duration',$(clone).attr('duration'));

            // populate series field if information present
            var seriesid =  $(data.documentElement).find("mediapackage > series").text();
            if (seriesid != '') {
              $('#ispartof').val(seriesid);
              $('#series').val($(data.documentElement).find("mediapackage > seriestitle").text());
              $('#info-series')[0].innerHTML = $(data.documentElement).find("mediapackage > seriestitle").text();
            }

            // load metadata from DC xml for editing
            catalogUrl = $(data.documentElement).find("mediapackage > metadata > catalog[type='dublincore/episode'] > url").text();
            $.ajax({
              url: catalogUrl,
              dataType: 'xml',
              error: function(XMLHttpRequest, textStatus, errorThrown){
                $('div#errorMessage').html('error: ' + textStatus);
              },
              success: function(data){
                DCmetadata = data;
                $(data.documentElement).children().each(function(index, elm){
                  var tagName = elm.tagName.split(/:/)[1];
                  if ($(elm).text() != '') {
                    $('#meta-' + tagName).val($(elm).text());               
                    if ($('#info-' + tagName).length>0) $('#info-' + tagName)[0].innerHTML = $(elm).text();        
                    if ( tagName === "created" ) {            
                      $('#recordDate').datepicker('setDate',$(elm).text());
                      $('#startTimeHour').val((new Date($(elm).text())).getHours()); 
                      $('#startTimeMin').val((new Date($(elm).text())).getMinutes()); 
                    }
                  }                  
                });

                // save information that some metadata changed
                $('.dcMetaField').change(function() {
                  metadataChanged = true;
                });

                parent.ocRecordings.adjustHoldActionPanelHeight();
              }
            });
            
            // get neccessary data to call the preview player
            //var previewTag = $(data.documentElement).find("mediapackage > media > track > tags > tag:contains('engage')").first();
            /*if (previewTag != null) {
                     var videoUrl = $(previewTag).parent().parent().find('url').text();
                     //alert("videoUrl: " + videoUrl);
                     //$('#video-url-container').attr('href',videoUrl).text(videoUrl);
                     var url = '/admin/embed.html?videoUrl=' + videoUrl;
                     $('#player-container').attr('src', url);
                     } else {
                     $('#player-container').text('No preview encoded track found in MediaPackage');
                     }*/

            var previewFiles = new Array();
                        
            $(data.documentElement).find("mediapackage > media > track").each(function(index, elm){
              if ($(elm).attr('type').split(/\//)[1] == 'preview') {
                previewFiles.push($(elm).find('url').text());
              }
            });
            if (previewFiles.length > 0) {
              var url = PLAYER_URL + '?';
              for (var i = 0; i < previewFiles.length; i++) {
                if (i == 0) {
                  url += 'videoUrl=';
                }
                else {
                  url += '&videoUrl' + (i + 1) + '=';
                }
                url += previewFiles[i];
              }
              $('#player-container').attr('src', url + "&play=false&preview=true&hideControls=false&hideAPLogo=true");
            }
            else {
              $('#player-container').text("No preview media files found for this media package.");
            }
            // show links to source media
            var singleFile = true;
            $(data.documentElement).find("mediapackage > media > track").each(function(index, elm){
              if ($(elm).attr('type').split(/\//)[1] == 'source') {
                var link = document.createElement('a');
                var url = $(elm).find('url').text();
                $(link).attr('href', url);
                var filename = url.split(/\//);
                $(link).text(filename[filename.length - 1]).attr('title', 'Download ' + filename[filename.length - 1] + ' for editing');
                if (singleFile) {
                  singleFile = false;
                }
                else {
                  $('#files').append($(document.createElement('span')).text(', '));
                }
                $('#files').append(link);
              }
            });
          }
        });

        // Event: collapsable title clicked, de-/collapse collapsables
        $('.collapse-control2').click(function() {
          $('#ui-icon').toggleClass('ui-icon-triangle-1-e');
          $('#ui-icon').toggleClass('ui-icon-triangle-1-s');
          $(this).next('.collapsable').toggle();
          parent.ocRecordings.adjustHoldActionPanelHeight();
        });

        // try to obtain URL of series service endpoint from service registry
        // on success enable series input field / init autocomplete on it
        // TODO: use JSONP here so we can call services provieded by other hosts in a distributed deployment
        var thisHost = window.location.protocol + '//' + window.location.host;
        $.ajax({
          type: 'GET',
          url: '/services/services.json',
          data: { serviceType: 'org.opencastproject.series',  host: thisHost},
          dataType : 'json',
          success: function(data){                      // we are asking for a series service on the host this site comes from
            if (data.services.service !== undefined) {  // so there should always be none or one instance returned (instead of  data.services beeing an array
              seriesServiceURL = data.services.service.host + data.services.service.path;
              $('#series').removeAttr('disabled');
              // event handler: save information that series changed 
              $('#series').change(function() {
                seriesChanged = true;
              });
            }
          }
        });

        parent.ocRecordings.adjustHoldActionPanelHeight();
      });

     
      /**
       * Returns the Input Time in Milliseconds
       * @param data Data in the Format ab:cd:ef
       * @return Time from the Data in Milliseconds
       */
      function getTimeInMilliseconds(data){
        var values = data.split(':');
                
        // If the Format is correct
        if (values.length == 3) {
          // Try to convert to Numbers
          var val0 = values[0] * 1;
          var val1 = values[1] * 1;
          var val2 = values[2] * 1;
          // Check and parse the Seconds
          if (!isNaN(val0) && !isNaN(val1) && !isNaN(val2)) {
            // Convert Hours, Minutes and Seconds to Milliseconds
            val0 *= 60 * 60 * 1000; // 1 Hour = 60 Minutes = 60 * 60 Seconds = 60 * 60 * 1000 Milliseconds
            val1 *= 60 * 1000; // 1 Minute = 60 Seconds = 60 * 1000 Milliseconds
            val2 *= 1000; // 1 Second = 1000 Milliseconds
            // Add the Milliseconds and return it
            return val0 + val1 + val2;
          }
          else {
            return 0;
          }
        }
        else {
          return 0;
        }
      }
            
      /**
       * Increases or decreases the current In point by val
       * @param obj Object with Function .val()
       * @param val Value in Seconds to increase (val > 0) or decrease (val < 0), val < 20 Seconds
       */
      function in_de_creaseObject(obj, val){
        if ((val != 0) && (Math.abs(val < 20))) {
          // Get current In point data
          var data = obj.val();
          // If data contains something
          if (data != '') {
            var values = data.split(':');
            if (values.length == 3) {
              // Try to convert to Numbers
              var val0 = values[0] * 1;
              var val1 = values[1] * 1;
              var val2 = values[2] * 1;
              // Check and parse the Seconds
              if (!isNaN(val0) && !isNaN(val1) && !isNaN(val2)) {
                // Increase
                if ((val > 0) && ((val0 >= 0) || (val1 >= 0) || (val2 >= 0))) {
                  // If >= 59 Seconds
                  if ((val2 + val) > 59) {
                    // If >= 59 Minutes
                    if ((val1 + 1) > 59) {
                      // Increase Hours and set Minutes and Seconds to 0
                      obj.val(getTimeString(val0 + 1, 0, Math.abs(val - (60 - val2))));
                    }
                    else {
                      // Increase Minutes and set Seconds to the Difference
                      obj.val(getTimeString(val0, val1 + 1, Math.abs(val - (60 - val2))));
                    }
                  }
                  else {
                    // Increase Seconds
                    obj.val(getTimeString(val0, val1, val2 + val));
                  }
                }
                // Decrease
                else
                  if ((val0 > 0) || (val1 > 0) || (val2 > 0)) {
                    // If <= 0 Seconds
                    if ((val2 + val) < 0) {
                      // If <= 0 Minutes
                      if ((val1 - 1) < 0) {
                        // Decrease Hours and set Minutes and Seconds to 0
                        obj.val(getTimeString(val0 - 1, 59, 60 - Math.abs(60 - Math.abs(val - (60 - val2)))));
                      }
                      else {
                        // Decrease Minutes and set Seconds to 0
                        obj.val(getTimeString(val0, val1 - 1, 60 - Math.abs(60 - Math.abs(val - (60 - val2)))));
                      }
                  }
                  else {
                    // Decrease Seconds
                    obj.val(getTimeString(val0, val1, val2 + val));
                  }
                }
                else {
                  obj.val("00:00:00");
                }
              }
              else {
                obj.val("00:00:00");
              }
            }
            else {
              obj.val("00:00:00");
            }
          }
        }
      }
      
      /**
       *calculates the new length of the media and shows the result
       *in the according field
       */
      function calculateNewLength() {
        inPoint = getTimeInMilliseconds($('#inPoint').val());
        outPoint = getTimeInMilliseconds($('#outPoint').val());
        newLength = (outPoint - inPoint) / 1000;
        $('#newLength').val(getTimeString(Math.floor(newLength / 3600), Math.floor(newLength / 60), newLength % 60));
      }
            
      /**
       * Returns a correct formatted Time String in the Format ab:cd:ef
       * @param val0 Hours element (0, 99)
       * @param val0 Minutes element (0, 60)
       * @param val0 Seconds element (0, 60)
       * @return a correct formatted Time String in the Format ab:cd:ef
       */
      function getTimeString(val0, val1, val2){
        if ((val0 >= 0) && (val0 < 100) && (val1 >= 0) && (val1 < 60) && (val2 >= 0) && (val2 < 60)) {
          if (val0 <= 9) {
            val0 = "0" + val0.toString();
          }
          if (val1 <= 9) {
            val1 = "0" + val1.toString();
          }
          if (val2 <= 9) {
            val2 = "0" + val2.toString();
          }
          return val0 + ":" + val1 + ":" + val2;
        }
        else {
          return "00:00:00";
        }
      }
            
      /**
       * Continues the Workflow
       */
      function continueWorkflow(){
        // Get Video Duration
        var videoDurationData = $('#player-container').contents().find('#oc_duration').text();
        // Format 'Trim From'
        var trimFromData = $('#inPoint').val();
        trimFromData = ((trimFromData == '') || (trimFromData == null)) ? '00:00:00' : trimFromData;
        // Format 'Trim To'
        var trimToData = $('#outPoint').val();
        trimToData = ((trimToData == '') || (trimToData == null)) ? videoDurationData : trimToData;

        // if metadata was changed update DC catalog and mediapackage instance
        if (metadataChanged) {
          if ($('#meta-title').val()) {
            updateDCMetadata();
            updateMediapackageMetadata();
            saveDCMetadata();
          } else {
            alert("Field 'Title' must not be empty!");
            return;
          }
        }

        // If Input < Output
        if (trimFromData < trimToData) {
          var newduration = getTimeInMilliseconds(trimToData) - getTimeInMilliseconds(trimFromData);
          postData['trimin'] = getTimeInMilliseconds(trimFromData);
          //postData['trimout'] = getTimeInMilliseconds(trimToData);
          postData['newduration'] = newduration;
          if (metadataChanged || seriesChanged) {
            var mp = ocUtils.xmlToString(mediapackage);
            mp = mp.replace(/ xmlns="http:\/\/www\.w3\.org\/1999\/xhtml"/g,'');     // no luck with $(element).removeAttr('xmlns');
            parent.ocRecordings.Hold.changedMediaPackage = mp;
            //alert(mp);
          }
          parent.ocRecordings.continueWorkflow(postData);
        }
        else {
          $('div#errorMessage').html("The In-Point must not be bigger than the Out-Point");
        }
      }
            
      function cancel(){
        window.parent.location.href = "/admin";
        // window.parent.location.href = window.parent.location.href;
      }


      function updateDCMetadata() {
        ocUtils.log("Updating DC metadata");

        $('.dcMetaField').each(function(){
          var $field = $(this);
          var fieldname = $field.attr('name');
          if (fieldname==='created') {
            recordDate = $('#recordDate').datepicker('getDate').getTime() / 1000;  	// Get date in milliseconds, convert to seconds.      
            recordDate += $('#startTimeHour').val() * 3600; // convert hour to seconds, add to date.      
            recordDate += $('#startTimeMin').val() * 60; //convert minutes to seconds, add to date.		
            recordDate = recordDate * 1000; //back to milliseconds
            ocUtils.toISODate(recordDate); // = (new Date(recordDate)).format("isoUTCdateTime");
          }
          if ($field.val() != '') {
            var $dcelm = false;    //$(DCmetadata.documentElement).find('dcterms\\:' + $field.attr('name'));
            $(DCmetadata.documentElement).children().each(function(index, elm) {
              if (elm.tagName == 'dcterms:' + fieldname) {
                $dcelm = $(elm);
              }
            });
            if ($dcelm !== false) {
              ocUtils.log("updating " + $field.attr('name') + " to: " + $field.val());
              $field.attr('name')==="created" ? $dcelm.text(recordDate) : $dcelm.text($field.val());
            } else {
              ocUtils.log("creating " + $field.attr('name') + " with value: " + $field.val());
              $field.attr('name')==="created" ?  $('<dcterms:' + $field.attr('name') + '>').text(recordDate).appendTo(DCmetadata.documentElement) : $('<dcterms:' + $field.attr('name') + '>').text($field.val()).appendTo(DCmetadata.documentElement);
            }
          }
        });
      }	
		
      // Update the MediaPackage instances metadata fields (see org.opencastproject.mediapackage.MediaPackageImpl)
      function updateMediapackageMetadata() {
        updateMetadataField('title','title');        
        updateMetadataField('created','start');       
        updateMetadataField('language','language');
        updateMetadataField('license','license');
        updateMetadataField('subject','subject');
        updateMetadataGroupField('creator', 'creators', 'creator');
        updateMetadataGroupField('contributor', 'contributors', 'contributor');

        // update series
        if ($('#series').val() != '') {
          if ($('#ispartof').val() == '') {
            createSeriesFromText();
          }
          updateMPElement('seriestitle', $('#series').val());
          updateMPElement('series', $('#ispartof').val());  
        }
      }
      
      function createSeriesFromText() {
        var dcDoc = '<dublincore xmlns="http://www.opencastproject.org/xsd/1.0/dublincore/" xmlns:dcterms="http://purl.org/dc/terms/" xmlns:dc="http://purl.org/dc/elements/1.1/" xmlns:oc="http://www.opencastproject.org/matterhorn"><dcterms:title xmlns="">' + $('#series').val() + '</dcterms:title><dcterms:creator xmlns=""></dcterms:creator><dcterms:contributor xmlns=""></dcterms:contributor><dcterms:subject xmlns=""></dcterms:subject><dcterms:language xmlns=""></dcterms:language><dcterms:license xmlns=""></dcterms:license><dcterms:description xmlns=""></dcterms:description></dublincore>';
        var acl = '<?xml version="1.0" encoding="UTF-8" standalone="yes"?><ns2:acl xmlns:ns2="org.opencastproject.security"></ns2:acl>';
        $.ajax({
          type: 'POST',
          url: '/series/',
          async: false,
          dataType: 'xml',
          data: {
            series: dcDoc,
            acl: acl
          },
          success: function(data) {
              id = data.getElementsByTagName('dcterms:identifier')[0].textContent;
              $('#ispartof').val(id);
          }
        });
      }

      function updateMPElement(MPname, value) {
        var $mpelm = $(mediapackage.documentElement).find(MPname);	
        if ($mpelm.length != 0) {
          ocUtils.log('Updating ' + MPname + ' in MediaPackage to ' + value);          
          MPname==="start" ? $mpelm.text(recordDate) : $mpelm.text(value);
        } else {
          ocUtils.log('Creating ' + MPname + ' in MediaPackage with value ' + value);
          $newelm = MPname==="start" ?  $('<' + MPname + '/>').text(recordDate) : $('<' + MPname + '/>').text(value);
          $newelm.appendTo(mediapackage.documentElement);
        }
      }

      function updateMetadataField(DCname, MPname) {
        var $dcelm = $(DCmetadata.documentElement).find('dcterms\\:' + DCname);
        //dcterms:created ->
        if ($dcelm.length != 0) {
          updateMPElement(MPname, $dcelm.text());
        }
      }

      function updateMetadataGroupField(DCname, MPgroupname, MPname) {
        var $dcelms = $(DCmetadata.documentElement).find('dcterms\\:' + DCname);
        if ($dcelms.length != 0) {
          $parent = $(mediapackage.documentElement).find(MPgroupname);
          if ($parent.length > 0) {
            $parent.empty();
          } else {
            $parent = $('<' + MPgroupname + '/>');
            $(mediapackage.documentElement).append($parent);
          }
          $dcelms.each(function() {
            $('<' + MPname + '/>').text($(this).text()).appendTo($parent);
          });
        }
      }

      function saveDCMetadata() {
        $.ajax({
          url: catalogUrl,
          async: false,
          type: 'post',
          data: {content : ocUtils.xmlToString(DCmetadata)},
          error: function() {
            ocUtils.log('Failed to save DC metadata to ' + catalogUrl);
          },
          success: function() {
            ocUtils.log('Save DC metadata to ' + catalogUrl);
          }
        });
      }
    </script>
  </head>
  <body>
    <div class="lectureInfo" style="">
      <h2 id="info-title"></h2>
      <h4 id="info-creator"></h4>
      <h4 id="info-series"></h4>
    </div>

<<<<<<< HEAD
          <li>
            <label class="scheduler-label" id="recordingDateLabel" style="width:15%;"><span id="i18n_date_label">Recording Date</span>:</label>
            <input type="text" size="10" id="recordDate" class="dcMetaField" name="created"/>
          </li> 
          <li>
            <label class="scheduler-label" id="startTimeLabel" style="width:15%;"><span id="i18n_starttime_label">Start Time</span>:</label>
            <select id="startTimeHour">
              <option value="0">00</option>
              <option value="1">01</option>
              <option value="2">02</option>
              <option value="3">03</option>
              <option value="4">04</option>
              <option value="5">05</option>
              <option value="6">06</option>
              <option value="7">07</option>
              <option value="8">08</option>
              <option value="9">09</option>
              <option value="10">10</option>
              <option value="11">11</option>
              <option value="12">12</option>
              <option value="13">13</option>
              <option value="14">14</option>
              <option value="15">15</option>
              <option value="16">16</option>
              <option value="17">17</option>
              <option value="18">18</option>
              <option value="19">19</option>
              <option value="20">20</option>
              <option value="21">21</option>
              <option value="22">22</option>
              <option value="23">23</option>
            </select>
            <select id="startTimeMin">
              <option value="0">00</option>
              <option value="1">01</option>
              <option value="2">02</option>
              <option value="3">03</option>
              <option value="4">04</option>
              <option value="5">05</option>
              <option value="6">06</option>
              <option value="7">07</option>
              <option value="8">08</option>
              <option value="9">09</option>
              <option value="10">10</option>
              <option value="11">11</option>
              <option value="12">12</option>
              <option value="13">13</option>
              <option value="14">14</option>
              <option value="15">15</option>
              <option value="16">16</option>
              <option value="17">17</option>
              <option value="18">18</option>
              <option value="19">19</option>
              <option value="20">20</option>
              <option value="21">21</option>
              <option value="22">22</option>
              <option value="23">23</option>
              <option value="24">24</option>
              <option value="25">25</option>
              <option value="26">26</option>
              <option value="27">27</option>
              <option value="28">28</option>
              <option value="29">29</option>
              <option value="30">30</option>
              <option value="31">31</option>
              <option value="32">32</option>
              <option value="33">33</option>
              <option value="34">34</option>
              <option value="35">35</option>
              <option value="36">36</option>
              <option value="37">37</option>
              <option value="38">38</option>
              <option value="39">39</option>
              <option value="40">40</option>
              <option value="41">41</option>
              <option value="42">42</option>
              <option value="43">43</option>
              <option value="44">44</option>
              <option value="45">45</option>
              <option value="46">46</option>
              <option value="47">47</option>
              <option value="48">48</option>
              <option value="49">49</option>
              <option value="50">50</option>
              <option value="51">51</option>
              <option value="52">52</option>
              <option value="53">53</option>
              <option value="54">54</option>
              <option value="55">55</option>
              <option value="56">56</option>
              <option value="57">57</option>
              <option value="58">58</option>
              <option value="59">59</option>
            </select>
          </li>                                   		  												                                   		                                      		                             


          <li class="additionalMeta">
            <label class="scheduler-label" for="contributor" id="contributorLabel" style="width:15%;"><span id="i18n_dept_label">Contributor</span>:</label>
            <input type="text" class="oc-ui-form-field dcMetaField" name="contributor" id="meta-contributor" maxlength="255" />
          </li>
          <li class="additionalMeta">
            <label class="scheduler-label" for="subject" id="subjectLabel" style="width:15%;"><span id="i18n_sub_label">Subject</span>:</label>
            <input type="text" class="oc-ui-form-field dcMetaField" name="subject" id="meta-subject" maxlength="255" />
          </li>
          <li class="additionalMeta">
            <label class="scheduler-label" for="language" id="languageLabel" style="width:15%;"><span id="i18n_lang_label">Language</span>:</label>
            <input type="text" class="oc-ui-form-field dcMetaField" name="language" id="meta-language" maxlength="255" />
          </li>
          <li class="additionalMeta">
            <label class="scheduler-label" for="description" id="descriptionLabel" style="width:15%;"><span id="i18n_desc_label">Description</span>:</label>
            <textarea name="description" id="meta-description" class="oc-ui-form-field dcMetaField" rows="5" cols="10"></textarea>
          </li>
        </ul>
      </form>
    </div>
  </div>

  <div id="actions"">
       <!-- control buttons -->
       <label for="inPoint" style="padding-left: 10px">
      In point
    </label>
    <input type="text" id="inPoint" readonly="readonly" class="pointInput"/><input type="button" style="width: 160px; background-color: #C7D7D7;" id="set-trimin" title="Set to current time" value="Set to current time" class="ui-button" /><input type="button" id="play-from-in" style="width: 160px; background-color: #C7D7D7;" title="Start playing at current In point" value="&gt; Play from In point" class="ui-button" /><input type="button" id="step-in-forward" style="background-color: #C7D7D7;" title="Increase In point by one second" value="&gt;&gt;" class="ui-button" /><input type="button" id="step-in-backward" style="background-color: #C7D7D7;" title="Decrease In point by one second" value="&lt;&lt;" class="ui-button" />
    <br/>
    <label for="outPoint" class="label">
      Out point
    </label>
    <input type="text" id="outPoint" readonly="readonly" class="pointInput"/><input type="button" style="width: 160px; background-color: #C7D7D7;" id="set-trimout" title="Set to current time" value="Set to current time" class="ui-button" /><input type="button" id="play-to-out" style="width: 160px; background-color: #C7D7D7;" title="Play last 10 seconds to Out point" value="&gt; Play to Out point" class="ui-button" /><input type="button" id="step-out-forward" style="background-color: #C7D7D7;" title="Increase Out point by one second" value="&gt;&gt;" class="ui-button" /><input type="button" id="step-out-backward" style="background-color: #C7D7D7;" title="Decrease Out point by one second" value="&lt;&lt;" class="ui-button" />
    <br/>
    <hr class="rule"/>
    <label for="newLength" class="label">
      New Length
    </label>
    <input type="text" id="newLength" readonly="readonly" class="pointInput" value="00:00:00"/><span style="margin-right: 34em;"> </span>
    <br/>
    <br/>
    <div id="errorMessage" class="error">
    </div>
    <div id="trimming-hint">
      <p style="color:green;">
        This Recording will be trimmed according to the In and Out points you have set when you continue.
      </p>
=======
    <div class="holdStateUI" >
      <h1>Review/Trim Media</h1>

      <center>
        <iframe id="player-container">
        </iframe>
        <div>
          <label>
            <span id="i18n_files_label">File(s)</span>:
          </label>
          <span id="files"></span>
        </div>
      </center>

      <div class="form-box layout-centered ui-widget oc-ui-collapsible-widget" style="width:680px;">
        <div class="form-box-head ui-widget-header ui-corner-top oc-ui-cursor collapse-control2">
          <div id="additional_icon" class="ui-icon ui-icon-triangle-1-e"></div>
          <div id="i18n_additional">Edit Metadata of this Recording</div>
          <div class="clear"></div>
        </div>
        <div class="form-box-content ui-widget-content ui-corner-bottom collapsable">
          <form action="">
            <ul class="oc-ui-form-list">
              <li>
                <label class="scheduler-label" for="title" id="titleLabel" style="width:15%;"><span style="color: red;">* </span><span id="i18n_title_label">Title</span>:</label>
                <input type="text" id="meta-title" name="title" class="oc-ui-form-field requiredField dcMetaField" maxlength="255" />
              </li>
              <li>
                <label class="scheduler-label" for="creator" id="creatorLabel" style="width:15%;"><span id="i18n_presenter_label">Presenter</span>:</label>
                <input type="text" name="creator" id="meta-creator" class="oc-ui-form-field dcMetaField"  maxlength="255"/>
              </li>
              <li id="seriesContainer">
                <label class="scheduler-label" for="series" id="seriesLabel" style="width:15%;"><span id="i18n_series_label">Course/Series</span>:</label>
                <input type="text" class="oc-ui-form-field" id="series" name="series" maxlength="255">
                <input type="hidden" class="oc-ui-form-field" id="ispartof" name="ispartof">
              </li>


              <li>
                <label class="scheduler-label" id="recordingDateLabel" style="width:15%;"><span id="i18n_date_label">Recording Date</span>:</label>
                <input type="text" size="10" id="recordDate" class="dcMetaField" name="created"/>
              </li> 
              <li>
                <label class="scheduler-label" id="startTimeLabel" style="width:15%;"><span id="i18n_starttime_label">Start Time</span>:</label>
                <select id="startTimeHour">
                  <option value="0">00</option>
                  <option value="1">01</option>
                  <option value="2">02</option>
                  <option value="3">03</option>
                  <option value="4">04</option>
                  <option value="5">05</option>
                  <option value="6">06</option>
                  <option value="7">07</option>
                  <option value="8">08</option>
                  <option value="9">09</option>
                  <option value="10">10</option>
                  <option value="11">11</option>
                  <option value="12">12</option>
                  <option value="13">13</option>
                  <option value="14">14</option>
                  <option value="15">15</option>
                  <option value="16">16</option>
                  <option value="17">17</option>
                  <option value="18">18</option>
                  <option value="19">19</option>
                  <option value="20">20</option>
                  <option value="21">21</option>
                  <option value="22">22</option>
                  <option value="23">23</option>
                </select>
                <select id="startTimeMin">
                  <option value="0">00</option>
                  <option value="1">01</option>
                  <option value="2">02</option>
                  <option value="3">03</option>
                  <option value="4">04</option>
                  <option value="5">05</option>
                  <option value="6">06</option>
                  <option value="7">07</option>
                  <option value="8">08</option>
                  <option value="9">09</option>
                  <option value="10">10</option>
                  <option value="11">11</option>
                  <option value="12">12</option>
                  <option value="13">13</option>
                  <option value="14">14</option>
                  <option value="15">15</option>
                  <option value="16">16</option>
                  <option value="17">17</option>
                  <option value="18">18</option>
                  <option value="19">19</option>
                  <option value="20">20</option>
                  <option value="21">21</option>
                  <option value="22">22</option>
                  <option value="23">23</option>
                  <option value="24">24</option>
                  <option value="25">25</option>
                  <option value="26">26</option>
                  <option value="27">27</option>
                  <option value="28">28</option>
                  <option value="29">29</option>
                  <option value="30">30</option>
                  <option value="31">31</option>
                  <option value="32">32</option>
                  <option value="33">33</option>
                  <option value="34">34</option>
                  <option value="35">35</option>
                  <option value="36">36</option>
                  <option value="37">37</option>
                  <option value="38">38</option>
                  <option value="39">39</option>
                  <option value="40">40</option>
                  <option value="41">41</option>
                  <option value="42">42</option>
                  <option value="43">43</option>
                  <option value="44">44</option>
                  <option value="45">45</option>
                  <option value="46">46</option>
                  <option value="47">47</option>
                  <option value="48">48</option>
                  <option value="49">49</option>
                  <option value="50">50</option>
                  <option value="51">51</option>
                  <option value="52">52</option>
                  <option value="53">53</option>
                  <option value="54">54</option>
                  <option value="55">55</option>
                  <option value="56">56</option>
                  <option value="57">57</option>
                  <option value="58">58</option>
                  <option value="59">59</option>
                </select>
              </li>

              <li class="additionalMeta">
                <label class="scheduler-label" for="contributor" id="contributorLabel" style="width:15%;"><span id="i18n_dept_label">Contributor</span>:</label>
                <input type="text" class="oc-ui-form-field dcMetaField" name="contributor" id="meta-contributor" maxlength="255" />
              </li>
              <li class="additionalMeta">
                <label class="scheduler-label" for="subject" id="subjectLabel" style="width:15%;"><span id="i18n_sub_label">Subject</span>:</label>
                <input type="text" class="oc-ui-form-field dcMetaField" name="subject" id="meta-subject" maxlength="255" />
              </li>
              <li class="additionalMeta">
                <label class="scheduler-label" for="language" id="languageLabel" style="width:15%;"><span id="i18n_lang_label">Language</span>:</label>
                <input type="text" class="oc-ui-form-field dcMetaField" name="language" id="meta-language" maxlength="255" />
              </li>
              <li class="additionalMeta">
                <label class="scheduler-label" for="description" id="descriptionLabel" style="width:15%;"><span id="i18n_desc_label">Description</span>:</label>
                <textarea name="description" id="meta-description" class="oc-ui-form-field dcMetaField" rows="5" cols="10"></textarea>
              </li>
            </ul>
          </form>
        </div>
      </div>

      <div id="actions"">
           <!-- control buttons -->
           <label for="inPoint" style="padding-left: 10px">
          In point
        </label>
        <input type="text" id="inPoint" readonly="readonly" class="pointInput"/><input type="button" style="width: 160px; background-color: #C7D7D7;" id="set-trimin" title="Set to current time" value="Set to current time" class="ui-button" /><input type="button" id="play-from-in" style="width: 160px; background-color: #C7D7D7;" title="Start playing at current In point" value="&gt; Play from In point" class="ui-button" /><input type="button" id="step-in-forward" style="background-color: #C7D7D7;" title="Increase In point by one second" value="&gt;&gt;" class="ui-button" /><input type="button" id="step-in-backward" style="background-color: #C7D7D7;" title="Decrease In point by one second" value="&lt;&lt;" class="ui-button" />
        <br/>
        <label for="outPoint" class="label">
          Out point
        </label>
        <input type="text" id="outPoint" readonly="readonly" class="pointInput"/><input type="button" style="width: 160px; background-color: #C7D7D7;" id="set-trimout" title="Set to current time" value="Set to current time" class="ui-button" /><input type="button" id="play-to-out" style="width: 160px; background-color: #C7D7D7;" title="Play last 10 seconds to Out point" value="&gt; Play to Out point" class="ui-button" /><input type="button" id="step-out-forward" style="background-color: #C7D7D7;" title="Increase Out point by one second" value="&gt;&gt;" class="ui-button" /><input type="button" id="step-out-backward" style="background-color: #C7D7D7;" title="Decrease Out point by one second" value="&lt;&lt;" class="ui-button" />
        <br/>
        <br/>
        <div id="errorMessage" class="error">
        </div>
        <div id="trimming-hint">
          <p style="color:green;">
            This Recording will be trimmed according to the In and Out points you have set when you continue.
          </p>
        </div>
        <input title="Continue processing this recording with any edits (metadata, trim points)" style="margin-left: 65px; margin-right: 16px; width: 160px;" onclick="continueWorkflow();" id="continueBtn" type="button" class="ui-button ui-corner-all" value="Continue processing" />
        <!-- a id="edit-link" class="secondaryButton">Edit metadata, then continue</a -->
        <a onclick="cancel()" title="Cancel" class="secondaryButton">Cancel</a>
      </div>
>>>>>>> 74c2e225
    </div>
  </body>
</html><|MERGE_RESOLUTION|>--- conflicted
+++ resolved
@@ -793,151 +793,6 @@
       <h4 id="info-series"></h4>
     </div>
 
-<<<<<<< HEAD
-          <li>
-            <label class="scheduler-label" id="recordingDateLabel" style="width:15%;"><span id="i18n_date_label">Recording Date</span>:</label>
-            <input type="text" size="10" id="recordDate" class="dcMetaField" name="created"/>
-          </li> 
-          <li>
-            <label class="scheduler-label" id="startTimeLabel" style="width:15%;"><span id="i18n_starttime_label">Start Time</span>:</label>
-            <select id="startTimeHour">
-              <option value="0">00</option>
-              <option value="1">01</option>
-              <option value="2">02</option>
-              <option value="3">03</option>
-              <option value="4">04</option>
-              <option value="5">05</option>
-              <option value="6">06</option>
-              <option value="7">07</option>
-              <option value="8">08</option>
-              <option value="9">09</option>
-              <option value="10">10</option>
-              <option value="11">11</option>
-              <option value="12">12</option>
-              <option value="13">13</option>
-              <option value="14">14</option>
-              <option value="15">15</option>
-              <option value="16">16</option>
-              <option value="17">17</option>
-              <option value="18">18</option>
-              <option value="19">19</option>
-              <option value="20">20</option>
-              <option value="21">21</option>
-              <option value="22">22</option>
-              <option value="23">23</option>
-            </select>
-            <select id="startTimeMin">
-              <option value="0">00</option>
-              <option value="1">01</option>
-              <option value="2">02</option>
-              <option value="3">03</option>
-              <option value="4">04</option>
-              <option value="5">05</option>
-              <option value="6">06</option>
-              <option value="7">07</option>
-              <option value="8">08</option>
-              <option value="9">09</option>
-              <option value="10">10</option>
-              <option value="11">11</option>
-              <option value="12">12</option>
-              <option value="13">13</option>
-              <option value="14">14</option>
-              <option value="15">15</option>
-              <option value="16">16</option>
-              <option value="17">17</option>
-              <option value="18">18</option>
-              <option value="19">19</option>
-              <option value="20">20</option>
-              <option value="21">21</option>
-              <option value="22">22</option>
-              <option value="23">23</option>
-              <option value="24">24</option>
-              <option value="25">25</option>
-              <option value="26">26</option>
-              <option value="27">27</option>
-              <option value="28">28</option>
-              <option value="29">29</option>
-              <option value="30">30</option>
-              <option value="31">31</option>
-              <option value="32">32</option>
-              <option value="33">33</option>
-              <option value="34">34</option>
-              <option value="35">35</option>
-              <option value="36">36</option>
-              <option value="37">37</option>
-              <option value="38">38</option>
-              <option value="39">39</option>
-              <option value="40">40</option>
-              <option value="41">41</option>
-              <option value="42">42</option>
-              <option value="43">43</option>
-              <option value="44">44</option>
-              <option value="45">45</option>
-              <option value="46">46</option>
-              <option value="47">47</option>
-              <option value="48">48</option>
-              <option value="49">49</option>
-              <option value="50">50</option>
-              <option value="51">51</option>
-              <option value="52">52</option>
-              <option value="53">53</option>
-              <option value="54">54</option>
-              <option value="55">55</option>
-              <option value="56">56</option>
-              <option value="57">57</option>
-              <option value="58">58</option>
-              <option value="59">59</option>
-            </select>
-          </li>                                   		  												                                   		                                      		                             
-
-
-          <li class="additionalMeta">
-            <label class="scheduler-label" for="contributor" id="contributorLabel" style="width:15%;"><span id="i18n_dept_label">Contributor</span>:</label>
-            <input type="text" class="oc-ui-form-field dcMetaField" name="contributor" id="meta-contributor" maxlength="255" />
-          </li>
-          <li class="additionalMeta">
-            <label class="scheduler-label" for="subject" id="subjectLabel" style="width:15%;"><span id="i18n_sub_label">Subject</span>:</label>
-            <input type="text" class="oc-ui-form-field dcMetaField" name="subject" id="meta-subject" maxlength="255" />
-          </li>
-          <li class="additionalMeta">
-            <label class="scheduler-label" for="language" id="languageLabel" style="width:15%;"><span id="i18n_lang_label">Language</span>:</label>
-            <input type="text" class="oc-ui-form-field dcMetaField" name="language" id="meta-language" maxlength="255" />
-          </li>
-          <li class="additionalMeta">
-            <label class="scheduler-label" for="description" id="descriptionLabel" style="width:15%;"><span id="i18n_desc_label">Description</span>:</label>
-            <textarea name="description" id="meta-description" class="oc-ui-form-field dcMetaField" rows="5" cols="10"></textarea>
-          </li>
-        </ul>
-      </form>
-    </div>
-  </div>
-
-  <div id="actions"">
-       <!-- control buttons -->
-       <label for="inPoint" style="padding-left: 10px">
-      In point
-    </label>
-    <input type="text" id="inPoint" readonly="readonly" class="pointInput"/><input type="button" style="width: 160px; background-color: #C7D7D7;" id="set-trimin" title="Set to current time" value="Set to current time" class="ui-button" /><input type="button" id="play-from-in" style="width: 160px; background-color: #C7D7D7;" title="Start playing at current In point" value="&gt; Play from In point" class="ui-button" /><input type="button" id="step-in-forward" style="background-color: #C7D7D7;" title="Increase In point by one second" value="&gt;&gt;" class="ui-button" /><input type="button" id="step-in-backward" style="background-color: #C7D7D7;" title="Decrease In point by one second" value="&lt;&lt;" class="ui-button" />
-    <br/>
-    <label for="outPoint" class="label">
-      Out point
-    </label>
-    <input type="text" id="outPoint" readonly="readonly" class="pointInput"/><input type="button" style="width: 160px; background-color: #C7D7D7;" id="set-trimout" title="Set to current time" value="Set to current time" class="ui-button" /><input type="button" id="play-to-out" style="width: 160px; background-color: #C7D7D7;" title="Play last 10 seconds to Out point" value="&gt; Play to Out point" class="ui-button" /><input type="button" id="step-out-forward" style="background-color: #C7D7D7;" title="Increase Out point by one second" value="&gt;&gt;" class="ui-button" /><input type="button" id="step-out-backward" style="background-color: #C7D7D7;" title="Decrease Out point by one second" value="&lt;&lt;" class="ui-button" />
-    <br/>
-    <hr class="rule"/>
-    <label for="newLength" class="label">
-      New Length
-    </label>
-    <input type="text" id="newLength" readonly="readonly" class="pointInput" value="00:00:00"/><span style="margin-right: 34em;"> </span>
-    <br/>
-    <br/>
-    <div id="errorMessage" class="error">
-    </div>
-    <div id="trimming-hint">
-      <p style="color:green;">
-        This Recording will be trimmed according to the In and Out points you have set when you continue.
-      </p>
-=======
     <div class="holdStateUI" >
       <h1>Review/Trim Media</h1>
 
@@ -1117,7 +972,6 @@
         <!-- a id="edit-link" class="secondaryButton">Edit metadata, then continue</a -->
         <a onclick="cancel()" title="Cancel" class="secondaryButton">Cancel</a>
       </div>
->>>>>>> 74c2e225
     </div>
   </body>
 </html>