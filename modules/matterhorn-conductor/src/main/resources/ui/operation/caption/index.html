--- conflicted
+++ resolved
@@ -268,15 +268,8 @@
     </div>
     <div id="actions">
         <button type="button" id="continueBtn" onclick="continueWorkflow();" style="margin-right:16px;width:160px;" title="Move on to next steps in processing this recording without captions.">Continue processing</button>
-<<<<<<< HEAD
-<<<<<<< .working
         <button type="button" style="margin-right:16px;" title="Cancel" onclick="cancel();">Cancel</button>
-=======
-        <button type="button" style="margin-right:16px;" title="Cancel" onclick="window.parent.location.href = window.parent.location.href;">Cancel</button>
->>>>>>> .merge-right.r10781
-=======
-        <button type="button" style="margin-right:16px;" title="Cancel" onclick="window.parent.location.href = window.parent.location.href;">Cancel</button>
->>>>>>> d3126cec
+
     </div>
     <!-- <a href="javascript: return false;" id="edit-link">Edit before continuing</a> -->
 
