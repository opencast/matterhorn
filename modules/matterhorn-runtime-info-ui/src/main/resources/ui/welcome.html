<!DOCTYPE html PUBLIC "-//W3C//DTD XHTML 1.0 Transitional//EN" "http://www.w3.org/TR/xhtml1/DTD/xhtml1-transitional.dtd">
<html xmlns="http://www.w3.org/1999/xhtml">
  <head>
    <meta http-equiv="Content-Type" content="text/html; charset=utf-8"></meta>
	<link rel="shortcut icon" href="img/favicon.ico" /> 
<<<<<<< HEAD
    <title>Opencast Matterhorn - Release 1.3: Keep climbing!</title>
=======
    <title>Opencast Matterhorn - Release 1.4: Keep Climbing!</title>
>>>>>>> e8627583
    
    <script type="text/javascript" src="jquery/jquery-1.7.min.js"></script>
    <script type="text/javascript">
    $(document).ready(function() {
      $.getJSON("/info/components.json", function(data) {
        var contentDiv = $("#content");
		var capt    = false,
			confMon = false;
        $.each(data, function(section) {
            if("rest" == section) {
               $.each(data.rest, function(i) {
                  /*if(i < Math.floor(data.rest.length / 2)){
                     col = $('#docs1');
                  }else{
                     col = $('#docs2');
                  }*/
                  var col = $('#docs1');
                  col.append("<li>" + data.rest[i].description + " <a href='" + data.rest[i].docs + "'>Docs</a></li>");

				  if(data.rest[i].description.toLowerCase() == "Capture REST Endpoint".toLowerCase())
				  {
					  $('#col3m').append('<br /><a class="redbutton" id="captureLink" href="/capture">Go to Capture</a>');
					  capt = true;
				  } else if(data.rest[i].description.toLowerCase() == "Confidence Monitoring REST Endpoint".toLowerCase())
				  {
					  $('#col4m').append('<br /><a class="redbutton" id="confidenceMonitoringLink" href="/confidence-monitoring">Go to Confidence Monitoring</a>');
					  confMon = true;
				  }
               })
            } else if("engage" == section) {
               $('#engagelink').attr('href', data.engage + '/engage/ui');
            } else if("admin" == section) {
               $('#adminlink').attr('href', data.admin + '/admin/');
            }
          });
		  if(!capt)
		  {
			  $('#col3m').hide();
		  }
		  if(!confMon)
		  {
			  $('#col4m').hide();
		  }
        });
      });
    </script>
    <link href="style.css" rel="stylesheet" type="text/css" />
  </head>
  <body>
    <div id="wrapper">
      <div id="topbanner">
        <div id="matterhornlogo"><img src="img/MatterhornLogo_large.png" alt="Matterhorn logo" width="260" height="182" class="matterhornlogo" /></div>
        <div id="opencastlogo"><a href="http://www.opencastproject.org"><img src="img/OpencastLogo.png" alt="Opencast" width="143" height="38" hspace="20" vspace="5" border="0" /></a></div>
        <h1>Release 1.4: Keep Climbing!</h1>
        <div id="promotext">
          <p>Matterhorn is a free, open-source   system that provides a lecture capture solution and an enterprise media infrastructure for educational audio and video content.</p>
          <p>Learn more about the features of Matterhorn by taking the <a href="http://www.opencastproject.org/matterhorn_tour">Product Tour</a> or viewing an <a href="http://www.opencastproject.org/matterhorn_features">Overview of Features</a>. </p>
        </div>
      </div>
      <div id="middlebanner">
        <div id="col1m">
          <img src="img/clock_icon.png" width="70" height="70" />
          <h2>Administrative Tools</h2>
          <p>These tools enable the capture, ingest, and distribution of lecture recordings:</p>
          <ul>
            <li>Schedule an event for automated capture</li>
            <li>Upload a media file for processing and
              distribution.</li>
            <li> Monitor progress of recording through media pipeline.</li>
          </ul>
		  <br />
          <a class="redbutton" id="adminlink">Go to Admin Tools</a>
        </div>
        <div id="col2m">
          <img src="img/computer_icon.png" width="85" height="59" />
          <h2>Engage Tools</h2>
          <p>These tools support enagement and discovery of distributed media derived from the admin tools:</p>
          <ul>
            <li>Create custom RSS feeds</li>
            <li>Search for Video by keyword</li>
            <li>Accessible media player</li>
          </ul>
		  <br />
          <a class="redbutton" id="engagelink"> Go to  Media Module</a>        
        </div>
      </div>
      <div id="middlebanner2">
        <div id="col3m">
          <img src="img/capture.png" width="70" height="70" />
          <h2>Capture Tools</h2>
          <p>These tools enable you to capture immediately and to modify the capture settings:</p>
          <ul>
            <li>Start and stop capturing</li>
			<li>Test new configurations</li>
          </ul>
        </div>
        <div id="col4m">
          <img src="img/confidence_monitoring.png" width="80" height="61" />
          <h2>Confidence Monitoring</h2>
          <p>These tools enable you to watch the status of the capture devices:</p>
          <ul>
            <li>Preview image of video and VGA</li>
			<li>VU-meter for audio</li>
          </ul>
        </div>
      </div>
      <div id="bottombanner">
        <div id="col1b">
          <h2>Services Documentation</h2>
            <ul id="docs1">
            </ul>
        </div>
        <div id="col2b">
          <h2>Release Notes</h2>
          <p>Covers &quot;what&#39;s new&quot;, install/build instructions, known issues, and frequently asked questions .  Please read these notes and the bug/feature reporting instructions before reporting any issues.</p>
          <ul>
            <li><a href="http://opencast.jira.com/wiki/x/KgYFAQ">Read Notes</a></li>
            <li><a href="http://www.opencastproject.org/matterhorn_release_12">Release 1.2 Overview</a></li>
          </ul>

            <h2>Community Resources</h2>
            <ul class="links">
              <li><a href="http://opencast.jira.com/wiki/display/MH/Communication">Mailing Lists and Communication</a></li>
              <li><a href="http://opencast.jira.com/browse/MH">Issue Tracker</a> (report a bug, request a feature)</li>
            </ul>

        </div>

        <div id="col3b">
            <h2>Developer Links</h2>
            <p class="emphasis">Install and Configure</p>
            <ul>
			  <!-- TODO update the links-->
               <li><a href="http://opencast.jira.com/wiki/display/MH/Matterhorn+Core+1.1">Matterhorn Core</a></li>
               <li><a href="http://opencast.jira.com/wiki/display/MH/Capture+Agent+1.1">Capture Agent</a></li>
               <li><a href="http://opencast.jira.com/wiki/display/MH/Install+Source+Across+Multiple+Servers+1.1">Distributed Deployment</a></li>
             </ul>
             <ul>
              <li><a href="http://opencast.jira.com/wiki/display/MH/Take+a+Look+Under+the+Hood">System Overview</a></li>
              <li><a href="http://opencast.jira.com/wiki/display/MH/Cookbook">Cookbooks</a></li>
            </ul>
        </div>
      </div>
      <div id="footer">
        <p>Opencast Matterhorn code is licensed under the <a href="http://www.osedu.org/licenses/ECL-2.0/ecl2.txt">Educational Community License, Version 2.0</a>.<br />
        All other (non-code) intellectual propery is licensed under a <a href="http://creativecommons.org/licenses/by/3.0/us/" rel="license">Creative Commons Attribution 3.0 United States License</a>.<br />Permissions beyond the scope of this license may be available <a href="http://www.opencastproject.org/contact" rel="cc:morePermissions">on request</a>.</p>
      </div>  
    </div>
</body>
</html><|MERGE_RESOLUTION|>--- conflicted
+++ resolved
@@ -2,12 +2,8 @@
 <html xmlns="http://www.w3.org/1999/xhtml">
   <head>
     <meta http-equiv="Content-Type" content="text/html; charset=utf-8"></meta>
-	<link rel="shortcut icon" href="img/favicon.ico" /> 
-<<<<<<< HEAD
-    <title>Opencast Matterhorn - Release 1.3: Keep climbing!</title>
-=======
+	<link rel="shortcut icon" href="img/favicon.ico" />
     <title>Opencast Matterhorn - Release 1.4: Keep Climbing!</title>
->>>>>>> e8627583
     
     <script type="text/javascript" src="jquery/jquery-1.7.min.js"></script>
     <script type="text/javascript">
