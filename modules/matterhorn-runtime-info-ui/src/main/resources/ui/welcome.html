<!DOCTYPE html PUBLIC "-//W3C//DTD XHTML 1.0 Transitional//EN" "http://www.w3.org/TR/xhtml1/DTD/xhtml1-transitional.dtd">
<html xmlns="http://www.w3.org/1999/xhtml">
  <head>
    <meta http-equiv="Content-Type" content="text/html; charset=utf-8"></meta>
	<link rel="shortcut icon" href="img/favicon.ico" /> 
<<<<<<< HEAD
    <title>Opencast Matterhorn - Release 1.3: Keep climbing!</title>
=======
    <title>Opencast Matterhorn - Release 1.2: Enjoy the view!</title>
>>>>>>> d3126cec
    
    <script type="text/javascript" src="jquery/jquery-1.4.4.min.js"></script>
    <script type="text/javascript">
    $(document).ready(function() {
      $.getJSON("/info/components.json", function(data) {
        var contentDiv = $("#content");
        $.each(data, function(section) {
            if("rest" == section) {
               $.each(data.rest, function(i) {
                  /*if(i < Math.floor(data.rest.length / 2)){
                     col = $('#docs1');
                  }else{
                     col = $('#docs2');
                  }*/
                  var col = $('#docs1');
                  col.append("<li>" + data.rest[i].description + " <a href='" + data.rest[i].docs + "'>Docs</a></li>");
               })
            } else if("engage" == section) {
               $('#engagelink').attr('href', data.engage + '/engage/ui');
            } else if("admin" == section) {
               $('#adminlink').attr('href', data.admin + '/admin/');
            }
          });
        });
      });
    </script>
    <link href="style.css" rel="stylesheet" type="text/css" />
  </head>
  <body>
    <div id="wrapper">
      <div id="topbanner">
        <div id="matterhornlogo"><img src="img/MatterhornLogo_large.png" alt="Matterhorn logo" width="260" height="182" class="matterhornlogo" /></div>
        <div id="opencastlogo"><a href="http://www.opencastproject.org"><img src="img/OpencastLogo.png" alt="Opencast" width="143" height="38" hspace="20" vspace="5" border="0" /></a></div>
        <h1>Release 1.3: Keep Climbing!</h1>
        <div id="promotext">
          <p>Matterhorn is a free, open-source   system that provides a lecture capture solution and an enterprise media infrastructure for educational audio and video content.</p>
          <p>Learn more about the features of Matterhorn by taking the <a href="http://www.opencastproject.org/matterhorn_tour">Product Tour</a> or viewing an <a href="http://www.opencastproject.org/matterhorn_features">Overview of Features</a>. </p>
        </div>
      </div>
      <div id="middlebanner">
        <div id="col1m">
          <img src="img/clock_icon.png" width="70" height="70" />
          <h2>Administrative Tools</h2>
          <p>These tools enable the capture, ingest, and distribution of lecture recordings:</p>
          <ul>
            <li>Schedule an event for automated capture</li>
            <li>Upload a media file for processing and
              distribution.</li>
            <li> Monitor progress of recording through media pipeline.</li>
          </ul>
          <a class="redbutton" id="adminlink">Go to Admin Tools</a>
        </div>
        <div id="col2m">
          <img src="img/computer_icon.png" width="85" height="59" />
          <h2>Engage Tools</h2>
          <p>These tools support enagement and discovery of distributed media derived from the admin tools:</p>
          <ul>
            <li>Create custom RSS feeds</li>
            <li>Search for Video by keyword</li>
            <li>Accessible media player</li>
          </ul>
          
          <a class="redbutton" id="engagelink"> Go to  Media Module</a>        
        </div>
      </div>
      <div id="bottombanner">
        <div id="col1b">
          <h2>Services Documentation</h2>
            <ul id="docs1">
            </ul>
        </div>
        <div id="col2b">
          <h2>Release Notes</h2>
          <p>Covers &quot;what&#39;s new&quot;, install/build instructions, known issues, and frequently asked questions .  Please read these notes and the bug/feature reporting instructions before reporting any issues.</p>
          <ul>
            <li><a href="http://opencast.jira.com/wiki/x/KgYFAQ">Read Notes</a></li>
            <li><a href="http://www.opencastproject.org/matterhorn_release_12">Release 1.2 Overview</a></li>
          </ul>

            <h2>Community Resources</h2>
            <ul class="links">
              <li><a href="http://opencast.jira.com/wiki/display/MH/Communication">Mailing Lists and Communication</a></li>
              <li><a href="http://opencast.jira.com/browse/MH">Issue Tracker</a> (report a bug, request a feature)</li>
            </ul>

        </div>

        <div id="col3b">
            <h2>Developer Links</h2>
            <p class="emphasis">Install and Configure</p>
            <ul>
			  <!-- TODO update the links-->
               <li><a href="http://opencast.jira.com/wiki/display/MH/Matterhorn+Core+1.1">Matterhorn Core</a></li>
               <li><a href="http://opencast.jira.com/wiki/display/MH/Capture+Agent+1.1">Capture Agent</a></li>
               <li><a href="http://opencast.jira.com/wiki/display/MH/Install+Source+Across+Multiple+Servers+1.1">Distributed Deployment</a></li>
             </ul>
             <ul>
              <li><a href="http://opencast.jira.com/wiki/display/MH/Take+a+Look+Under+the+Hood">System Overview</a></li>
              <li><a href="http://opencast.jira.com/wiki/display/MH/Cookbook">Cookbooks</a></li>
            </ul>
        </div>
      </div>
      <div id="footer">
        <p>Opencast Matterhorn code is licensed under the <a href="http://www.osedu.org/licenses/ECL-2.0/ecl2.txt">Educational Community License, Version 2.0</a>.<br />
        All other (non-code) intellectual propery is licensed under a <a href="http://creativecommons.org/licenses/by/3.0/us/" rel="license">Creative Commons Attribution 3.0 United States License</a>.<br />Permissions beyond the scope of this license may be available <a href="http://www.opencastproject.org/contact" rel="cc:morePermissions">on request</a>.</p>
      </div>  
    </div>
</body>
</html><|MERGE_RESOLUTION|>--- conflicted
+++ resolved
@@ -3,11 +3,7 @@
   <head>
     <meta http-equiv="Content-Type" content="text/html; charset=utf-8"></meta>
 	<link rel="shortcut icon" href="img/favicon.ico" /> 
-<<<<<<< HEAD
-    <title>Opencast Matterhorn - Release 1.3: Keep climbing!</title>
-=======
-    <title>Opencast Matterhorn - Release 1.2: Enjoy the view!</title>
->>>>>>> d3126cec
+    <title>Opencast Matterhorn - Release 1.1: Reaching new heights!</title>
     
     <script type="text/javascript" src="jquery/jquery-1.4.4.min.js"></script>
     <script type="text/javascript">
