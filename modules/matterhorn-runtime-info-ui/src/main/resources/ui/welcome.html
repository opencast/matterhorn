--- conflicted
+++ resolved
@@ -5,11 +5,7 @@
 	<link rel="shortcut icon" href="img/favicon.ico" />
     <title>Opencast Matterhorn - Release 1.4: Keep Climbing!</title>
     
-<<<<<<< HEAD
-    <script type="text/javascript" src="jquery/jquery-1.7.min.js"></script>
-=======
     <script type="text/javascript" src="jquery/jquery.js"></script>
->>>>>>> 74c2e225
     <script type="text/javascript">
     $(document).ready(function() {
       $.getJSON("/info/components.json", function(data) {
