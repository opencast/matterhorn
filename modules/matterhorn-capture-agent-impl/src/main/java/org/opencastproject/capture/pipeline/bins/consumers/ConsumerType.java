/**
 *  Copyright 2009, 2010 The Regents of the University of California
 *  Licensed under the Educational Community License, Version 2.0
 *  (the "License"); you may not use this file except in compliance
 *  with the License. You may obtain a copy of the License at
 *
 *  http://www.osedu.org/licenses/ECL-2.0
 *
 *  Unless required by applicable law or agreed to in writing,
 *  software distributed under the License is distributed on an "AS IS"
 *  BASIS, WITHOUT WARRANTIES OR CONDITIONS OF ANY KIND, either express
 *  or implied. See the License for the specific language governing
 *  permissions and limitations under the License.
 *
 */
package org.opencastproject.capture.pipeline.bins.consumers;

/**
 * The Consumers that are currently supported and tested with this code. They are all Bins that inherit from Partial Bin
 * and are an abstraction for GStreamer Sinks.
 */
public enum ConsumerType {
<<<<<<< HEAD
  XVIMAGE_SINK, // Only available on Linux. Shows Producer data in real time.
  FILE_SINK,    // Places media data into a file without encoding.
=======
>>>>>>> 06b7d0dc
  AUDIO_FILE_SINK, // Places audio data into a file.
  CUSTOM_CONSUMER, // User defined Consumer with GStreamer CLI syntax
  VIDEO_FILE_SINK, //Places video data into a file.
<<<<<<< HEAD
  CUSTOM_CONSUMER, // User defined Consumer with GStreamer CLI syntax
  AUDIO_MONITORING_SINK,  // Get rms values from audio stream
  VIDEO_MONITORING_SINK   // Save a frame (at given interval) as a jpeg for confidence monitoring
=======
  XVIMAGE_SINK // Only available on Linux. Shows Producer data in real time.
>>>>>>> 06b7d0dc
}<|MERGE_RESOLUTION|>--- conflicted
+++ resolved
@@ -20,19 +20,11 @@
  * and are an abstraction for GStreamer Sinks.
  */
 public enum ConsumerType {
-<<<<<<< HEAD
-  XVIMAGE_SINK, // Only available on Linux. Shows Producer data in real time.
   FILE_SINK,    // Places media data into a file without encoding.
-=======
->>>>>>> 06b7d0dc
   AUDIO_FILE_SINK, // Places audio data into a file.
-  CUSTOM_CONSUMER, // User defined Consumer with GStreamer CLI syntax
   VIDEO_FILE_SINK, //Places video data into a file.
-<<<<<<< HEAD
   CUSTOM_CONSUMER, // User defined Consumer with GStreamer CLI syntax
   AUDIO_MONITORING_SINK,  // Get rms values from audio stream
-  VIDEO_MONITORING_SINK   // Save a frame (at given interval) as a jpeg for confidence monitoring
-=======
+  VIDEO_MONITORING_SINK,   // Save a frame (at given interval) as a jpeg for confidence monitoring
   XVIMAGE_SINK // Only available on Linux. Shows Producer data in real time.
->>>>>>> 06b7d0dc
 }