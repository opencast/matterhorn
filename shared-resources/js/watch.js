/**
 *  Copyright 2009-2011 The Regents of the University of California
 *  Licensed under the Educational Community License, Version 2.0
 *  (the "License"); you may not use this file except in compliance
 *  with the License. You may obtain a copy of the License at
 *
 *  http://www.osedu.org/licenses/ECL-2.0
 *
 *  Unless required by applicable law or agreed to in writing,
 *  software distributed under the License is distributed on an "AS IS"
 *  BASIS, WITHOUT WARRANTIES OR CONDITIONS OF ANY KIND, either express
 *  or implied. See the License for the specific language governing
 *  permissions and limitations under the License.
 *
 */
 
var Opencast = Opencast || {};

/**
 * @namespace the global Opencast namespace watch
 */
Opencast.Watch = (function ()
{
    var advancedPlayer = true;

    var MULTIPLAYER = "Multiplayer",
        SINGLEPLAYER = "Singleplayer",
        SINGLEPLAYERWITHSLIDES = "SingleplayerWithSlides",
        AUDIOPLAYER = "Audioplayer",
        PLAYERSTYLE = "advancedPlayer",
        mediaResolutionOne = "",
        mediaResolutionTwo = "",
        mediaUrlOne = "",
        mediaUrlTwo = "",
        mimetypeOne = "",
        mimetypeTwo = "",
        coverUrlOne = "",
        coverUrlTwo = "",
        slideLength = 0,
        timeoutTime = 400,
        duration = 0,
        mediaPackageIdAvailable = true,
        durationSetSuccessfully = false,
        mediaPackageId;
        
    var analyticsURL = "",
        annotationURL = "",
        annotationCommentURL = "",
        descriptionEpisodeURL = "",
        descriptionStatsURL = "",
        searchURL = "",
        segmentsTextURL = "",
        segmentsUIURL = "",
        segmentsURL = "",
        seriesSeriesURL = "",
        seriesEpisodeURL = "";
      
    /**
     * @memberOf Opencast.Watch
     * @description Returns a plugin URL
     * @return a plugin URL
     */
    function getAnalyticsURL()
    {
        return analyticsURL;
    }
    
    /**
     * @memberOf Opencast.Watch
     * @description Returns a plugin URL
     * @return a plugin URL
     */
    function getAnnotationURL()
    {
        return annotationURL;
    }

    /**
     * @memberOf Opencast.Watch
     * @description Returns a plugin URL
     * @return a plugin URL
     */
    function getAnnotationCommentURL()
    {
        return annotationCommentURL;
    }
    
    /**
     * @memberOf Opencast.Watch
     * @description Returns a plugin URL
     * @return a plugin URL
     */
    function getDescriptionEpisodeURL()
    {
        return descriptionEpisodeURL;
    }
    
    /**
     * @memberOf Opencast.Watch
     * @description Returns a plugin URL
     * @return a plugin URL
     */
    function getDescriptionStatsURL()
    {
        return descriptionStatsURL;
    }
    
    /**
     * @memberOf Opencast.Watch
     * @description Returns a plugin URL
     * @return a plugin URL
     */
    function getSearchURL()
    {
        return searchURL;
    }
    
    /**
     * @memberOf Opencast.Watch
     * @description Returns a plugin URL
     * @return a plugin URL
     */
    function getSegmentsTextURL()
    {
        return segmentsTextURL;
    }
    
    /**
     * @memberOf Opencast.Watch
     * @description Returns a plugin URL
     * @return a plugin URL
     */
    function getSegmentsUIURL()
    {
        return segmentsUIURL;
    }
    
    /**
     * @memberOf Opencast.Watch
     * @description Returns a plugin URL
     * @return a plugin URL
     */
    function getSegmentsURL()
    {
        return segmentsURL;
    }
    
    /**
     * @memberOf Opencast.Watch
     * @description Returns a plugin URL
     * @return a plugin URL
     */
    function getSeriesSeriesURL()
    {
        return seriesSeriesURL;
    }
    
    /**
     * @memberOf Opencast.Watch
     * @description Returns a plugin URL
     * @return a plugin URL
     */
    function getSeriesEpisodeURL()
    {
        return seriesEpisodeURL;
    }
 
    /**
     * @memberOf Opencast.Watch
     * @description Parses a query string
     */
    function parseQueryString(qs)
    {
        var urlParams =
        {
        };
        var currentUrl = window.location.href;
        var email_message = "mailto:?subject=I recommend you to take a look at this Opencast video&body=Please have a look at: "
        document.getElementById("oc_btn-email").setAttribute("href", email_message + currentUrl);
        var e, d = function (s)
        {
            return decodeURIComponent(s.replace(/\+/g, " "));
        },
            q = window.location.search.substring(1),
            r = /([^&=]+)=?([^&]*)/g;
        while (e = r.exec(q))
        {
            urlParams[d(e[1])] = d(e[2]);
        }
        return urlParams;
    }
    
    /**
     * @memberOf Opencast.Watch
     * @description Sets up the Plugins
     */
    function onPlayerReady()
    {
        var logsEnabled = ($.getURLParameter('log') == "true") ? true : false;
        $.enableLogging(logsEnabled);
        
        $.log("Player ready");
        
        // check if advanced player or embed player
        var loc = window.location.href;
        if(loc.search(/embed.html.+/g) != -1)
        {
            advancedPlayer = false;
            $.log("Player is: Embed Player");
            PLAYERSTYLE = "embedPlayer";
        } else
        {
            $.log("Player is: Advanced Player");
        }
         
        // Parse the plugin URLs
        $.getJSON('js/servicedata.json', function(data)
        {
            analyticsURL = data.plugin_urls.analytics;
            annotationURL = data.plugin_urls.annotation;
            annotationCommentURL = data.plugin_urls.annotationComment;
            descriptionEpisodeURL = data.plugin_urls.description.episode;
            descriptionStatsURL = data.plugin_urls.description.stats;
            searchURL = data.plugin_urls.search;
            segmentsTextURL = data.plugin_urls.segments_text;
            segmentsUIURL = data.plugin_urls.segments_ui;
            segmentsURL = data.plugin_urls.segments;
            seriesSeriesURL = data.plugin_urls.series.series;
            seriesEpisodeURL = data.plugin_urls.series.episode;
            
<<<<<<< HEAD
            Opencast.Utils.log("Plugin URLs");
            Opencast.Utils.log("Analytics URL: " + analyticsURL);
            Opencast.Utils.log("Annotation URL: " + annotationURL);
            Opencast.Utils.log("Annotation Comments URL: " + annotationCommentURL);
            Opencast.Utils.log("Description (Episode) URL: " + descriptionEpisodeURL);
            Opencast.Utils.log("Description (Stats) URL: " + descriptionStatsURL);
            Opencast.Utils.log("Search URL: " + searchURL);
            Opencast.Utils.log("Segments (Text) URL: " + segmentsTextURL);
            Opencast.Utils.log("Segments (UI) URL: " + segmentsUIURL);
            Opencast.Utils.log("Segments URL: " + segmentsURL);
            Opencast.Utils.log("Series (Series) URL: " + seriesSeriesURL);
            Opencast.Utils.log("Series (Episode) URL: " + seriesEpisodeURL);
=======
            $.log("Plugin URLs");
            $.log("Analytics URL: " + analyticsURL);
            $.log("Annotation URL: " + annotationURL);
            $.log("Description (Episode) URL: " + descriptionEpisodeURL);
            $.log("Description (Stats) URL: " + descriptionStatsURL);
            $.log("Search URL: " + searchURL);
            $.log("Segments (Text) URL: " + segmentsTextURL);
            $.log("Segments (UI) URL: " + segmentsUIURL);
            $.log("Segments URL: " + segmentsURL);
            $.log("Series (Series) URL: " + seriesSeriesURL);
            $.log("Series (Episode) URL: " + seriesEpisodeURL);
>>>>>>> 42576114
            
            mediaPackageId = (data.mediaDebugInfo.mediaPackageId == "") ? $.getURLParameter('id') : data.mediaDebugInfo.mediaPackageId;
            mediaUrlOne = (data.mediaDebugInfo.mediaUrlOne == "") ? null : data.mediaDebugInfo.mediaUrlOne;
            mediaUrlTwo = (data.mediaDebugInfo.mediaUrlTwo == "") ? null : data.mediaDebugInfo.mediaUrlTwo;
            mediaResolutionOne = (data.mediaDebugInfo.mediaResolutionOne == "") ? null : data.mediaDebugInfo.mediaResolutionOne;
            mediaResolutionTwo = (data.mediaDebugInfo.mediaResolutionTwo == "") ? null : data.mediaDebugInfo.mediaResolutionTwo;
            mimetypeOne = (data.mediaDebugInfo.mimetypeOne == "") ? null : data.mediaDebugInfo.mimetypeOne;
            mimetypeTwo = (data.mediaDebugInfo.mimetypeTwo == "") ? null : data.mediaDebugInfo.mimetypeTwo;
            
            $.log("Media Debug Info");
            $.log("Mediapackage ID: " + mediaPackageId);
            $.log("Media URL 1: " + mediaUrlOne);
            $.log("Media URL 2: " + mediaUrlTwo);
            $.log("Media resolution 1: " + mediaResolutionOne);
            $.log("Media resolution 1: " + mediaResolutionTwo);
            $.log("Mimetype 1: " + mimetypeOne);
            $.log("Mimetype 2: " + mimetypeTwo);
            
<<<<<<< HEAD
            // Hide Screen Settings until clicked 'play'
            $("#oc_btn-dropdown").css("display", 'none');
            $("#oc_player_video-dropdown").css("display", 'none');
            var userId = Opencast.Utils.getURLParameter('user');
            var restEndpoint = Opencast.engage.getSearchServiceEpisodeIdURL() + mediaPackageId;
            Opencast.Player.setSessionId(Opencast.engage.getCookie("JSESSIONID"));
            Opencast.Player.setUserId(userId);
            // Set MediaPackage ID's in the Plugins
            Opencast.Player.setMediaPackageId(mediaPackageId);
            Opencast.Annotation_Chapter.setMediaPackageId(mediaPackageId);
            Opencast.Annotation_Comment.setMediaPackageId(mediaPackageId);
            Opencast.Annotation_Comment_List.setMediaPackageId(mediaPackageId);
            Opencast.Analytics.setMediaPackageId(mediaPackageId);
            Opencast.Series.setMediaPackageId(mediaPackageId);
            Opencast.Description.setMediaPackageId(mediaPackageId);
            Opencast.segments_ui.setMediaPackageId(mediaPackageId);
            Opencast.segments.setMediaPackageId(mediaPackageId);
            Opencast.segments_text.setMediaPackageId(mediaPackageId);
            Opencast.search.setMediaPackageId(mediaPackageId);
            // Initialize Segments UI
            Opencast.segments_ui.initialize();
=======
            if(advancedPlayer)
            {
                // Hide Screen Settings until clicked 'play'
                $("#oc_btn-dropdown").css("display", 'none');
                $("#oc_player_video-dropdown").css("display", 'none');
                var userId = $.getURLParameter('user');
                var restEndpoint = Opencast.engage.getSearchServiceEpisodeIdURL() + mediaPackageId;
                Opencast.Player.setSessionId(Opencast.engage.getCookie("JSESSIONID"));
                Opencast.Player.setUserId(userId);
                // Set MediaPackage ID's in the Plugins
                Opencast.Player.setMediaPackageId(mediaPackageId);
                Opencast.Annotation_Chapter.setMediaPackageId(mediaPackageId);
                Opencast.Analytics.setMediaPackageId(mediaPackageId);
                Opencast.Series.setMediaPackageId(mediaPackageId);
                Opencast.Description.setMediaPackageId(mediaPackageId);
                Opencast.segments_ui.setMediaPackageId(mediaPackageId);
                Opencast.segments.setMediaPackageId(mediaPackageId);
                Opencast.segments_text.setMediaPackageId(mediaPackageId);
                Opencast.search.setMediaPackageId(mediaPackageId);
                // Initialize Segments UI
                Opencast.segments_ui.initialize();
            } else
            {
                var userId = $.getURLParameter('user');
                if (mediaPackageId === null)
                {
                    mediaPackageIdAvailable = false;
                }
                var restEndpoint = Opencast.engage.getSearchServiceEpisodeIdURL() + mediaPackageId;
                restEndpoint = $.getURLParameter('videoUrl') !== null ? "preview.xml" : restEndpoint;
                Opencast.Player.setSessionId(Opencast.engage.getCookie("JSESSIONID"));
                Opencast.Player.setUserId(userId);
                if (mediaPackageIdAvailable)
                {
                    // Set MediaPackage ID's in the Plugins
                    Opencast.Player.setMediaPackageId(mediaPackageId);
                    Opencast.Series.setMediaPackageId(mediaPackageId);
                    Opencast.Description.setMediaPackageId(mediaPackageId);
                    Opencast.segments_ui.setMediaPackageId(mediaPackageId);
                    Opencast.segments.setMediaPackageId(mediaPackageId);
                    Opencast.segments_text.setMediaPackageId(mediaPackageId);
                    // Initialize Segments UI
                    Opencast.segments_ui.initialize();
                }
                else
                {
                    $('#oc_btn-skip-backward').hide();
                    $('#oc_btn-skip-forward').hide();
                    continueProcessing();
                }
            }
>>>>>>> 42576114
        });
    }
    
    /**
     * @memberOf Opencast.Watch
     * @description Sets up the html page after the player and the Plugins have been initialized.
     * @param error flag if error occured (=> display nothing, hide initialize); optional: set only if an error occured
     */
    function continueProcessing(error)
    {
        var err = error || false;
        $.log("Continue processing (" + (error ? "with error" : "without error") + ")");
        if (error)
        {
            if(advancedPlayer)
            {
                $('#oc_Videodisplay').hide();
                $('#initializing').html('The media is not available.');
                $('#oc_flash-player-loading').css('width', '60%');
                $('#loading-init').hide();
                return;
            } else
            {
                $('body').css('background-color', '#FFFFFF');
                $('body').html('<span id="initializing-matter">matter</span><span id="initializing-horn">horn</span><span id="initializing">&nbsp;The media is not available.</span>');
                $('#initializing').css('color', '#000000');
                return;
            }
        }
        if(advancedPlayer)
        {
            // set the title of the page
            document.title = $('#oc-title').html() + " | Opencast Matterhorn - Media Player";
            var dcExtent = parseInt($('#dc-extent').html());
            Opencast.Analytics.setDuration(parseInt(parseInt(dcExtent) / 1000));
            Opencast.Analytics.initialize();
            Opencast.Annotation_Chapter.setDuration(parseInt(parseInt(dcExtent) / 1000));
            Opencast.Annotation_Chapter.initialize();
            $('#oc_body').bind('resize', function ()
            {
                Opencast.AnalyticsPlugin.resizePlugin();
            });
            $('#oc_segment-table').html($('#oc-segments').html());
            $('#oc_search').show();
        } else
        {
            $(".segments").css("margin-top", "-3px");
        }
<<<<<<< HEAD
        // set the title of the page
        document.title = $('#oc-title').html() + " | Opencast Matterhorn - Media Player";
        var dcExtent = parseInt($('#dc-extent').html());
        Opencast.Analytics.setDuration(parseInt(parseInt(dcExtent) / 1000));
        Opencast.Analytics.initialize();
        Opencast.Annotation_Chapter.setDuration(parseInt(parseInt(dcExtent) / 1000));
        Opencast.Annotation_Chapter.initialize();
        Opencast.Annotation_Comment.setDuration(parseInt(parseInt(dcExtent) / 1000));
        Opencast.Annotation_Comment.initialize();
        Opencast.Annotation_Comment_List.initialize();
        $('#oc_body').bind('resize', function ()
        {
            Opencast.AnalyticsPlugin.resizePlugin();
        });
        $('#oc_segment-table').html($('#oc-segments').html());
=======
>>>>>>> 42576114
        $('#oc-segments').html("");
        // set the media URLs
        if(mediaUrlOne === null)
        {
            mediaUrlOne = $('#oc-video-presenter-delivery-x-flv-rtmp').html();
        }
        if(mediaUrlTwo === null)
        {
            mediaUrlTwo = $('#oc-video-presentation-delivery-x-flv-rtmp').html();
        }
        if(mediaResolutionOne === null)
        {
            mediaResolutionOne = $('#oc-resolution-presenter-delivery-x-flv-rtmp').html();
        }
        if(mediaResolutionTwo === null)
        {
            mediaResolutionTwo = $('#oc-resolution-presentation-delivery-x-flv-rtmp').html();
        }
        // set default mimetypes
        if(mimetypeOne === null)
        {
            mimetypeOne = "video/x-flv";
        }
        if(mimetypeTwo === null)
        {
            mimetypeTwo = "video/x-flv";
        }
        // mimetypeOne = "audio/x-flv";
        // mimetypeTwo = "audio/x-flv";
        coverUrlOne = $('#oc-cover-presenter').html();
        coverUrlTwo = $('#oc-cover-presentation').html();
        if (coverUrlOne === null)
        {
            coverUrlOne = coverUrlTwo;
            coverUrlTwo = '';
        }
        if (mediaUrlOne === null)
        {
            mediaUrlOne = $('#oc-video-presenter-delivery-x-flv-http').html();
            mediaResolutionOne = $('#oc-resolution-presenter-delivery-x-flv-http').html();
            mimetypeOne = $('#oc-mimetype-presenter-delivery-x-flv-http').html();
        }
        if (mediaUrlOne === null)
        {
            mediaUrlOne = $('#oc-video-presenter-source-x-flv-rtmp').html();
            mediaResolutionOne = $('#oc-resolution-presenter-source-x-flv-rtmp').html();
            mimetypeOne = $('#oc-mimetype-presenter-source-x-flv-rtmp').html();
        }
        if (mediaUrlOne === null)
        {
            mediaUrlOne = $('#oc-video-presenter-source-x-flv-http').html();
            mediaResolutionOne = $('#oc-resolution-presenter-source-x-flv-http').html();
            mimetypeOne = $('#oc-mimetype-presenter-source-x-flv-http').html();
        }
        if (mediaUrlTwo === null)
        {
            mediaUrlTwo = $('#oc-video-presentation-delivery-x-flv-http').html();
            mediaResolutionTwo = $('#oc-resolution-presentation-delivery-x-flv-http').html();
            mimetypeTwo = $('#oc-mimetype-presentation-delivery-x-flv-http').html();
        }
        if (mediaUrlTwo === null)
        {
            mediaUrlTwo = $('#oc-video-presentation-source-x-flv-rtmp').html();
            mediaResolutionTwo = $('#oc-resolution-presentation-source-x-flv-rtmp').html();
            mimetypeTwo = $('#oc-mimetype-presentation-source-x-flv-rtmp').html();
        }
        if (mediaUrlTwo === null)
        {
            mediaUrlTwo = $('#oc-video-presentation-source-x-flv-http').html();
            mediaResolutionTwo = $('#oc-resolution-presentation-source-x-flv-http').html();
            mimetypeTwo = $('#oc-mimetype-presentation-source-x-flv-http').html();
        }
        if (mediaUrlOne === null)
        {
            mediaUrlOne = mediaUrlTwo;
            mediaUrlTwo = null;
            mediaResolutionOne = mediaResolutionTwo;
            mediaResolutionTwo = null;
            mimetypeOne = mimetypeTwo;
            mimetypeTwo = null;
        }
        mediaUrlOne = mediaUrlOne === null ? '' : mediaUrlOne;
        mediaUrlTwo = mediaUrlTwo === null ? '' : mediaUrlTwo;
        coverUrlOne = coverUrlOne === null ? '' : coverUrlOne;
        coverUrlTwo = coverUrlTwo === null ? '' : coverUrlTwo;
        mimetypeOne = mimetypeOne === null ? '' : mimetypeOne;
        mimetypeTwo = mimetypeTwo === null ? '' : mimetypeTwo;
        mediaResolutionOne = mediaResolutionOne === null ? '' : mediaResolutionOne;
        mediaResolutionTwo = mediaResolutionTwo === null ? '' : mediaResolutionTwo;
        
        // Check for videoUrl and videoUrl2 URL Parameters
        var mediaUrlTmp = $.getURLParameter('videoUrl');
        mediaUrlOne = (mediaUrlTmp == null) ? mediaUrlOne : mediaUrlTmp;
        if(mediaUrlTmp != null)
        {
            $.log('Set Video URL 1 manually');
        }
        mediaUrlTmp = $.getURLParameter('videoUrl2');
        mediaUrlTwo = (mediaUrlTmp == null) ? mediaUrlTwo : mediaUrlTmp;
        if(mediaUrlTmp != null)
        {
            $.log('Set Video URL 2 manually');
        }
        
        // If URL Parameter display exists and is set to revert
        var display = $.getURLParameter('display');
        if ((display != null) && (display.toLowerCase() == 'invert') && (mediaUrlTwo != ''))
        {
            $.log("Inverting the displays and its covers");
            // Invert the displays and its covers
            var tmpMediaURLOne = mediaUrlOne;
            var tmpCoverURLOne = coverUrlOne;
            var tmpMimetypeOne = mimetypeOne;
            var tmpMediaResolution = mediaResolutionOne;
            mediaUrlOne = mediaUrlTwo;
            coverUrlOne = coverUrlTwo;
            mimetypeOne = mimetypeTwo;
            mediaResolutionOne = mediaResolutionTwo;
            mediaUrlTwo = tmpMediaURLOne;
            coverUrlTwo = tmpCoverURLOne;
            mimetypeTwo = tmpMimetypeOne;
            mediaResolutionTwo = tmpMediaResolution;
        }
        
        $.log("Final Mediadata");
        $.log("Mediapackage ID: " + mediaPackageId);
        $.log("Media URL 1: " + mediaUrlOne);
        $.log("Media URL 2: " + mediaUrlTwo);
        $.log("Media resolution 1: " + mediaResolutionOne);
        $.log("Media resolution 1: " + mediaResolutionTwo);
        $.log("Mimetype 1: " + mimetypeOne);
        $.log("Mimetype 2: " + mimetypeTwo);
        
        if(advancedPlayer)
        {
            // init the segements
            Opencast.segments.initialize();
            // init the segements_text
            Opencast.segments_text.initialize();
            slideLength = Opencast.segments.getSlideLength();
            Opencast.Player.setMediaURL(coverUrlOne, coverUrlTwo, mediaUrlOne, mediaUrlTwo, mimetypeOne, mimetypeTwo, PLAYERSTYLE, slideLength);
            if (mediaUrlOne !== '' && mediaUrlTwo !== '')
            {
                Opencast.Player.setVideoSizeList(MULTIPLAYER);
            }
            else if (mediaUrlOne !== '' && mediaUrlTwo === '')
            {
                var pos = mimetypeOne.lastIndexOf("/");
                var fileType = mimetypeOne.substring(0, pos);
                if (fileType === 'audio')
                {
                    Opencast.Player.setVideoSizeList(AUDIOPLAYER);
                }
                else
                {
                    Opencast.Player.setVideoSizeList(SINGLEPLAYER);
                }
            }
            Opencast.Initialize.setMediaResolution(mediaResolutionOne, mediaResolutionTwo);
        } else
        {
            if (mediaPackageIdAvailable)
            {
                // Initialize the Segements
                Opencast.segments.initialize();
                slideLength = Opencast.segments.getSlideLength();
            }
            else
            {
                slideLength = 0;
            }
            Opencast.Player.setMediaURL(coverUrlOne, coverUrlTwo, mediaUrlOne, mediaUrlTwo, mimetypeOne, mimetypeTwo, PLAYERSTYLE, slideLength);
            if (mediaUrlOne !== '' && mediaUrlTwo !== '')
            {
                Opencast.Initialize.setMediaResolution(mediaResolutionOne, mediaResolutionTwo);
                Opencast.Player.setVideoSizeList(SINGLEPLAYERWITHSLIDES);
                Opencast.Player.videoSizeControlMultiOnlyLeftDisplay();
            }
            else if (mediaUrlOne !== '' && mediaUrlTwo === '')
            {
                var pos = mediaUrlOne.lastIndexOf(".");
                var fileType = mediaUrlOne.substring(pos + 1);
                if (fileType === 'mp3')
                {
                    Opencast.Player.setVideoSizeList(AUDIOPLAYER);
                }
                else
                {
                    Opencast.Initialize.setMediaResolution(mediaResolutionOne, mediaResolutionTwo);
                    Opencast.Player.setVideoSizeList(SINGLEPLAYER);
                }
            }
            Opencast.Initialize.doResize();
        }
        // Set the caption
        // oc-captions using caption file generated by Opencaps
        var captionsUrl = $('#oc-captions').html();
        captionsUrl = captionsUrl === null ? '' : captionsUrl;
        Opencast.Player.setCaptionsURL(captionsUrl);
        // init the volume scrubber
        Opencast.Scrubber.init();
        // bind handler
        $('#scrubber').bind('keydown', 'left', function (evt)
        {
            Opencast.Player.doRewind();
        });
        $('#scrubber').bind('keyup', 'left', function (evt)
        {
            Opencast.Player.stopRewind();
        });
        $('#scrubber').bind('keydown', 'right', function (evt)
        {
            Opencast.Player.doFastForward();
        });
        $('#scrubber').bind('keyup', 'right', function (evt)
        {
            Opencast.Player.stopFastForward();
        });
        if(advancedPlayer)
        {
            // init the search
            Opencast.search.initialize();
            Opencast.Bookmarks.initialize();
        }
        getClientShortcuts();
        if(advancedPlayer)
        {
            // init
            Opencast.Initialize.init();
            // Segments Text View
            $('.segments-time').each(function ()
            {
                var seconds = $(this).html();
                $(this).html($.formatSeconds(seconds));
            });
            // Hide loading indicators
            if (parseQueryString(window.location.search.substring(1)).embed)
            {
                $('#oc_title-bar').hide();
                $('#oc_btn-embed').hide();
                $('#oc_slidetext').addClass('scroll');
            }
        }
        
        // Hide loading indicators
        $('#oc_flash-player-loading').hide();
        // Show video controls and data
        $('#data').show();
        if(advancedPlayer)
        {
            $('#oc_player-head-right').show();
            $('#oc_ui_tabs').show();
        $('#oc_video-player-controls').show();
        } else
        {
            $('#oc_video-time').show();
            $('#oc_sound').show();
        $('#oc_video-controls').show();
        }
        // Set Duration
        var durDiv = $('#dc-extent').html();
        if ((durDiv !== undefined) && (durDiv !== null) && (durDiv != ''))
        {
            duration = parseInt(parseInt(durDiv) / 1000);
            if ((!isNaN(duration)) && (duration > 0))
            {
                Opencast.Player.setDuration(duration);
            }
        }
        if(!advancedPlayer)
        {
            // adjust the slider height
            if(!(Opencast.segments.getNumberOfSegments() > 0))
            {
                $('.progress-list').height("6px");
            }
        }
        var formattedSecs = $.formatSeconds(Opencast.Player.getDuration());
        Opencast.Player.setTotalTime(formattedSecs);
        
        $.log("Media duration: " + formattedSecs);
        
        // Give the player a second to finish loading, then proceed
        setTimeout(function()
        {
            Opencast.Watch.durationSet();
        }, 1000);

        if(advancedPlayer)
        {
            $('#oc_player_video-dropdown').hide();
        }
        // Opencast.ariaSpinbutton.initialize has to be called after #oc_video-player-controls is visible!
        Opencast.ariaSpinbutton.initialize('oc_volume-container', 'oc_volume-back', 'oc_volume-front', 8, 0, 100, true);
    }
    
    /**
     * @memberOf Opencast.Watch
     * @description Checks and executes the URL Parameters 't' and 'play'
     *              Callback if duration time has been set
     */
    function durationSet()
    {
        if(!durationSetSuccessfully)
        {
            var playParam = $.getURLParameter('play');
            var timeParam = $.getURLParameter('t');
            var previewParam = $.getURLParameter('preview');
            previewParam = previewParam == null ? false : true;
            var durationStr = $('#oc_duration').text();
            var durTextSet = (durationStr != 'Initializing') && ($.getTimeInMilliseconds(durationStr) != 0);
            var autoplay = (playParam !== null) && (playParam.toLowerCase() == 'true');
            if(!advancedPlayer)
            {
                autoplay = ((playParam !== null) && (playParam.toLowerCase() == 'true')) || (!mediaPackageIdAvailable && !previewParam);
            }
            var time = (timeParam === null) ? 0 : $.parseSeconds(timeParam);
            time = (time < 0) ? 0 : time;
            var rdy = false;
            if(advancedPlayer)
            {
                // duration set
                if (durTextSet)
                {
                    // autoplay and jump to time OR autoplay and not jump to time
                    if (autoplay)
                    {
                        // attention: first call 'play', after that 'jumpToTime', otherwise nothing happens!
                        if (Opencast.Player.doPlay() && jumpToTime(time))
                        {
                            $.log("Autoplay: true");
                            rdy = true;
                        }
                    }
                    // not autoplay and jump to time
                    else
                    {
                        if (jumpToTime(time))
                        {
                            $.log("Autoplay: false");
                            rdy = true;
                        }
                    }
                }
                else
                {
                    rdy = false;
                }
            } else
            {
                // duration set
                if (durTextSet||!mediaPackageIdAvailable)
                {
                    // autoplay and jump to time OR autoplay and not jump to time
                    if (autoplay)
                    {
                        // attention: first call 'play', after that 'jumpToTime', otherwise nothing happens!
                        if (Opencast.Player.doPlay() && jumpToTime(time))
                        {
                            $.log("Autoplay: true");
                            rdy = true;
                        }
                    }
                    // not autoplay and jump to time
                    else
                    {
                        if(previewParam) {
                           Opencast.Player.doPause();
                        }
                        if (jumpToTime(time))
                        {
                            $.log("Autoplay: false");
                            rdy = true;
                        }
                    }
                }
                else
                {
                    rdy = false;
                }
            }
            if (!rdy)
            {
                // If duration time not set, yet: set a timeout and call again
                setTimeout(function ()
                {
                    Opencast.Watch.durationSet();
                }, timeoutTime);
            } else
            {
                durationSetSuccessfully = true;
            }
        }
    }
    
    /**
     * @memberOf Opencast.Watch
     * @description tries to jump to a given time
     * @return true if successfully jumped, false else
     */
    function jumpToTime(time)
    {
        if(time > 0)
        {
            $.log("Jump to time: true (" + time +"s)");
            var seekSuccessful = Videodisplay.seek(time);
            return seekSuccessful;
        } else
        {
            $.log("Jump to time: false");
            return true;
        }
    }
    
    /**
     * @memberOf Opencast.Watch
     * @description Seeks the video to the passed position. Is called when the
     *              user clicks on a segment
     * @param int
     *          seconds the position in the video
     */
    function seekSegment(seconds)
    {
        var eventSeek = Videodisplay.seek(seconds);
        Opencast.Player.addEvent("SEEK-SEGMENT");
    }
    
    
    /**
     * @memberOf Opencast.Watch
     * @description Gets the OS-specific shortcuts of the client
     */
    function getClientShortcuts()
    {
        $('#oc_client_shortcuts').append("<span tabindex=\"0\">Control + Alt + I = Toggle the keyboard shortcuts information between show or hide.</span><br/>");
        $('#oc_client_shortcuts').append("<span tabindex=\"0\">Control + Alt + P = Toggle the video between pause or play.</span><br/>");
        $('#oc_client_shortcuts').append("<span tabindex=\"0\">Control + Alt + S = Stop the video.</span><br/>");
        $('#oc_client_shortcuts').append("<span tabindex=\"0\">Control + Alt + M = Toggle between mute or unmute the video.</span><br/>");
        $('#oc_client_shortcuts').append("<span tabindex=\"0\">Control + Alt + U = Volume up</span><br/>");
        $('#oc_client_shortcuts').append("<span tabindex=\"0\">Control + Alt + D = Volume down</span><br/>");
        $('#oc_client_shortcuts').append("<span tabindex=\"0\">Control + Alt 0 - 9 = Seek the time slider</span><br/>");
        $('#oc_client_shortcuts').append("<span tabindex=\"0\">Control + Alt + C = Toggle between captions on or off.</span><br/>");
        $('#oc_client_shortcuts').append("<span tabindex=\"0\">Control + Alt + F = Forward the video.</span><br/>");
        $('#oc_client_shortcuts').append("<span tabindex=\"0\">Control + Alt + R = Rewind the video.</span><br/>");
        $('#oc_client_shortcuts').append("<span tabindex=\"0\">Control + Alt + T = the current time for the screen reader</span><br/>");
        $('#oc_client_shortcuts').append('<a href="javascript: " id="oc_btn-leave_shortcut" onclick="$(\'#oc_shortcut-button\').trigger(\'click\');" class="handcursor ui-helper-hidden-accessible" title="Leave shortcut dialog" role="button">Leave embed dialog</a>');
        switch ($.client.os)
        {
        case "Windows":
            $('#oc_client_shortcuts').append("Windows Control + = to zoom in the player<br/>");
            $('#oc_client_shortcuts').append("Windows Control - = to minimize in the player<br/>");
            break;
        case "Mac":
            $('#oc_client_shortcuts').append("cmd + = to zoom in the player<br/>");
            $('#oc_client_shortcuts').append("cmd - = to minimize the player<br/>");
            break;
        case "Linux":
            break;
        }
    }
    
    return {
        getAnalyticsURL: getAnalyticsURL,
        getAnnotationURL: getAnnotationURL,
        getAnnotationCommentURL : getAnnotationCommentURL,
        getDescriptionEpisodeURL: getDescriptionEpisodeURL,
        getDescriptionStatsURL: getDescriptionStatsURL,
        getSearchURL: getSearchURL,
        getSegmentsTextURL:getSegmentsTextURL,
        getSegmentsUIURL: getSegmentsUIURL,
        getSegmentsURL: getSegmentsURL,
        getSeriesSeriesURL: getSeriesSeriesURL,
        getSeriesEpisodeURL: getSeriesEpisodeURL,
        onPlayerReady: onPlayerReady,
        seekSegment: seekSegment,
        continueProcessing: continueProcessing,
        durationSet: durationSet,
        getClientShortcuts: getClientShortcuts
    };          
}());<|MERGE_RESOLUTION|>--- conflicted
+++ resolved
@@ -228,23 +228,10 @@
             seriesSeriesURL = data.plugin_urls.series.series;
             seriesEpisodeURL = data.plugin_urls.series.episode;
             
-<<<<<<< HEAD
-            Opencast.Utils.log("Plugin URLs");
-            Opencast.Utils.log("Analytics URL: " + analyticsURL);
-            Opencast.Utils.log("Annotation URL: " + annotationURL);
-            Opencast.Utils.log("Annotation Comments URL: " + annotationCommentURL);
-            Opencast.Utils.log("Description (Episode) URL: " + descriptionEpisodeURL);
-            Opencast.Utils.log("Description (Stats) URL: " + descriptionStatsURL);
-            Opencast.Utils.log("Search URL: " + searchURL);
-            Opencast.Utils.log("Segments (Text) URL: " + segmentsTextURL);
-            Opencast.Utils.log("Segments (UI) URL: " + segmentsUIURL);
-            Opencast.Utils.log("Segments URL: " + segmentsURL);
-            Opencast.Utils.log("Series (Series) URL: " + seriesSeriesURL);
-            Opencast.Utils.log("Series (Episode) URL: " + seriesEpisodeURL);
-=======
             $.log("Plugin URLs");
             $.log("Analytics URL: " + analyticsURL);
             $.log("Annotation URL: " + annotationURL);
+            $.log("Annotation Comments URL: " + annotationCommentURL);
             $.log("Description (Episode) URL: " + descriptionEpisodeURL);
             $.log("Description (Stats) URL: " + descriptionStatsURL);
             $.log("Search URL: " + searchURL);
@@ -253,7 +240,6 @@
             $.log("Segments URL: " + segmentsURL);
             $.log("Series (Series) URL: " + seriesSeriesURL);
             $.log("Series (Episode) URL: " + seriesEpisodeURL);
->>>>>>> 42576114
             
             mediaPackageId = (data.mediaDebugInfo.mediaPackageId == "") ? $.getURLParameter('id') : data.mediaDebugInfo.mediaPackageId;
             mediaUrlOne = (data.mediaDebugInfo.mediaUrlOne == "") ? null : data.mediaDebugInfo.mediaUrlOne;
@@ -272,29 +258,6 @@
             $.log("Mimetype 1: " + mimetypeOne);
             $.log("Mimetype 2: " + mimetypeTwo);
             
-<<<<<<< HEAD
-            // Hide Screen Settings until clicked 'play'
-            $("#oc_btn-dropdown").css("display", 'none');
-            $("#oc_player_video-dropdown").css("display", 'none');
-            var userId = Opencast.Utils.getURLParameter('user');
-            var restEndpoint = Opencast.engage.getSearchServiceEpisodeIdURL() + mediaPackageId;
-            Opencast.Player.setSessionId(Opencast.engage.getCookie("JSESSIONID"));
-            Opencast.Player.setUserId(userId);
-            // Set MediaPackage ID's in the Plugins
-            Opencast.Player.setMediaPackageId(mediaPackageId);
-            Opencast.Annotation_Chapter.setMediaPackageId(mediaPackageId);
-            Opencast.Annotation_Comment.setMediaPackageId(mediaPackageId);
-            Opencast.Annotation_Comment_List.setMediaPackageId(mediaPackageId);
-            Opencast.Analytics.setMediaPackageId(mediaPackageId);
-            Opencast.Series.setMediaPackageId(mediaPackageId);
-            Opencast.Description.setMediaPackageId(mediaPackageId);
-            Opencast.segments_ui.setMediaPackageId(mediaPackageId);
-            Opencast.segments.setMediaPackageId(mediaPackageId);
-            Opencast.segments_text.setMediaPackageId(mediaPackageId);
-            Opencast.search.setMediaPackageId(mediaPackageId);
-            // Initialize Segments UI
-            Opencast.segments_ui.initialize();
-=======
             if(advancedPlayer)
             {
                 // Hide Screen Settings until clicked 'play'
@@ -307,6 +270,8 @@
                 // Set MediaPackage ID's in the Plugins
                 Opencast.Player.setMediaPackageId(mediaPackageId);
                 Opencast.Annotation_Chapter.setMediaPackageId(mediaPackageId);
+            	Opencast.Annotation_Comment.setMediaPackageId(mediaPackageId);
+            	Opencast.Annotation_Comment_List.setMediaPackageId(mediaPackageId);
                 Opencast.Analytics.setMediaPackageId(mediaPackageId);
                 Opencast.Series.setMediaPackageId(mediaPackageId);
                 Opencast.Description.setMediaPackageId(mediaPackageId);
@@ -346,7 +311,6 @@
                     continueProcessing();
                 }
             }
->>>>>>> 42576114
         });
     }
     
@@ -376,6 +340,7 @@
                 return;
             }
         }
+
         if(advancedPlayer)
         {
             // set the title of the page
@@ -385,6 +350,9 @@
             Opencast.Analytics.initialize();
             Opencast.Annotation_Chapter.setDuration(parseInt(parseInt(dcExtent) / 1000));
             Opencast.Annotation_Chapter.initialize();
+	    Opencast.Annotation_Comment.setDuration(parseInt(parseInt(dcExtent) / 1000));
+            Opencast.Annotation_Comment.initialize();
+            Opencast.Annotation_Comment_List.initialize();
             $('#oc_body').bind('resize', function ()
             {
                 Opencast.AnalyticsPlugin.resizePlugin();
@@ -395,24 +363,6 @@
         {
             $(".segments").css("margin-top", "-3px");
         }
-<<<<<<< HEAD
-        // set the title of the page
-        document.title = $('#oc-title').html() + " | Opencast Matterhorn - Media Player";
-        var dcExtent = parseInt($('#dc-extent').html());
-        Opencast.Analytics.setDuration(parseInt(parseInt(dcExtent) / 1000));
-        Opencast.Analytics.initialize();
-        Opencast.Annotation_Chapter.setDuration(parseInt(parseInt(dcExtent) / 1000));
-        Opencast.Annotation_Chapter.initialize();
-        Opencast.Annotation_Comment.setDuration(parseInt(parseInt(dcExtent) / 1000));
-        Opencast.Annotation_Comment.initialize();
-        Opencast.Annotation_Comment_List.initialize();
-        $('#oc_body').bind('resize', function ()
-        {
-            Opencast.AnalyticsPlugin.resizePlugin();
-        });
-        $('#oc_segment-table').html($('#oc-segments').html());
-=======
->>>>>>> 42576114
         $('#oc-segments').html("");
         // set the media URLs
         if(mediaUrlOne === null)
