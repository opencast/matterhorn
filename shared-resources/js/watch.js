--- conflicted
+++ resolved
@@ -75,7 +75,6 @@
         return annotationURL;
     }
 
-<<<<<<< HEAD
     /**
      * @memberOf Opencast.Watch
      * @description Returns a plugin URL
@@ -85,9 +84,7 @@
     {
         return annotationCommentURL;
     }
-    
-=======
->>>>>>> 7dcfbdcf
+
     /**
      * @memberOf Opencast.Watch
      * @description Returns a plugin URL
@@ -244,11 +241,7 @@
             $.log("Segments URL: " + segmentsURL);
             $.log("Series (Series) URL: " + seriesSeriesURL);
             $.log("Series (Episode) URL: " + seriesEpisodeURL);
-<<<<<<< HEAD
-            
-=======
-
->>>>>>> 7dcfbdcf
+
             var URLParamId = $.getURLParameter('id');
             var URLParamMediaURL1 = $.getURLParameter('mediaUrl1');
             var URLParamMediaURL2 = $.getURLParameter('mediaUrl2');
@@ -256,11 +249,7 @@
             var URLParamRes2 = $.getURLParameter('mediaResolution2');
             var URLParamMT1 = $.getURLParameter('mimetype1');
             var URLParamMT2 = $.getURLParameter('mimetype2');
-<<<<<<< HEAD
-            
-=======
-
->>>>>>> 7dcfbdcf
+
             // prefer URL parameter, don't set any of it to empty string because then flash init fails
             mediaPackageId = (URLParamId == null) ? ((data.mediaDebugInfo.mediaPackageId == "") ? null : data.mediaDebugInfo.mediaPackageId) : URLParamId;
             mediaUrlOne = (URLParamMediaURL1 == null) ? ((data.mediaDebugInfo.mediaUrlOne == "") ? null : data.mediaDebugInfo.mediaUrlOne) : URLParamMediaURL1;
@@ -279,8 +268,6 @@
             $.log("Mimetype 1: " + mimetypeOne);
             $.log("Mimetype 2: " + mimetypeTwo);
 
-            $.log("Successfully parsed servicedata.json");
-            
             $.log("Successfully parsed servicedata.json");
             
             if(advancedPlayer)
