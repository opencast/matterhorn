--- conflicted
+++ resolved
@@ -579,41 +579,7 @@
         return false;
     }
     
-    /**
-<<<<<<< HEAD
-=======
-     * @description Returns whether logging is enabled or not
-     * @param true for logging is enabled, false else
-     */
-    $.loggingEnabled = function()
-    {
-        return loggingEnabled;
-    }
-    
-    /**
-     * @description Logs given arguments -- uses console.log; does NOT check loggingEnabled
-     * @param any arguments console.log-valid
-     * @return true if window.console exists and arguments had been logged, false else
-     */
-    $.logX = function()
-    {
-        if(window.console)
-        {
-            try
-            {
-                window.console && console.log.apply(console, Array.prototype.slice.call(arguments));
-            }
-            catch(err)
-            {
-                console.log(err);
-            }
-            return true;
-        }
-        return false;
-    }
-    
-    /**
->>>>>>> e8627583
+    /*
      * @description Logs given arguments -- uses console.log
      * @param any arguments console.log-valid
      * @return true if window.console exists and arguments had been logged, false else
