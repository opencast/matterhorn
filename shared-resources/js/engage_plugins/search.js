/**
 *  Copyright 2009-2011 The Regents of the University of California
 *  Licensed under the Educational Community License, Version 2.0
 *  (the "License"); you may not use this file except in compliance
 *  with the License. You may obtain a copy of the License at
 *
 *  http://www.osedu.org/licenses/ECL-2.0
 *
 *  Unless required by applicable law or agreed to in writing,
 *  software distributed under the License is distributed on an "AS IS"
 *  BASIS, WITHOUT WARRANTIES OR CONDITIONS OF ANY KIND, either express
 *  or implied. See the License for the specific language governing
 *  permissions and limitations under the License.
 *
 */
 
var Opencast = Opencast || {};

/**
 * @namespace the global Opencast namespace search
 */
Opencast.search = (function ()
{
    // Variable for the storage of the processed jsonp-Data
    var dataStor,
        staticInputElem,
        mediaPackageId,
        staticImg = $('#segment0').css('background'), // 'url("/engage/ui/img/jquery/ui-bg_flat_75_fde7ce_40x100.png") repeat-x scroll 50% 50% #FDE7CE',
        SEARCH = 'Search this Recording',
        colorFirst = '#C0C0C0',
        colorSecond = '#ADD8E6',
        colorThird = '#90EE90',
        foundAlready = false, // flag if something has already been found
        lastHit = '',         // storage for latest successful search hit
        validSegments = [],   // map of old and new segments
        requestedValidSegments = false,
        isOpen = false,
        currentInputElem = '',
        currentSearchStr = '';
    
    /**
     * @memberOf Opencast.search
     * @description Returns the first Color - Colors for Segments < 30% Relevance
     * @return the first Color - Colors for Segments < 30% Relevance
     */
    function getFirstColor()
    {
        return colorFirst;
    }
    
    /**
     * @memberOf Opencast.search
     * @description Returns the second Color - Colors for Segments < 70% Relevance
     * @return the second Color - Colors for Segments < 70% Relevance
     */
    function getSecondColor()
    {
        return colorSecond;
    }
    
    /**
     * @memberOf Opencast.search
     * @description Returns the third Color - Colors for Segments >= 70% Relevance
     * @return the third Color - Colors for Segments >= 70% Relevance
     */
    function getThirdColor()
    {
        return colorThird;
    }
    
    /**
     * @memberOf Opencast.search
     * @description Set the mediaPackageId
     * @param String mediaPackageId
     */
    function setMediaPackageId(id)
    {
        mediaPackageId = id;
    }
    
    /**
     * @memberOf Opencast.search
     * @description Prepares the Data:
     * - Adds a background color correlating to the relevance
     * - Highlights the search values inside the text segments
     * - Highlights the search values inside the scrubber colored
     * @param value The search value
     */
    function prepareData(value)
    {
        // Go through all segments to get the max relevance
        var maxRelevance = 0;
        $(dataStor['search-results'].result.segments.segment).each(function (i)
        {
            var rel = parseInt(this.relevance);
            if (maxRelevance < rel)
            {
                maxRelevance = rel;
            }
        });
        // Prepare each segment
        $(dataStor['search-results'].result.segments.segment).each(function (i)
        {
            var newSeg = validSegments[i];
            var isValid = (newSeg != -1) ? true : false;
            if(isValid)
            {
                var curr = dataStor['search-results'].result.segments.segment[newSeg];
            }
            
            var bgColor = 'none';
            var text = this.text + '';
            // Remove previously marked Text
            text = text.replace(new RegExp('<span class=\'marked\'>', 'g'), '');
            text = text.replace(new RegExp('</span>', 'g'), '');
            var relevance = parseInt(this.relevance);
            // if no search value exists
            if (value === '')
            {
                this.display = true;
            }
            // If the relevance is greater than zero and a search value exists
            else if (relevance > 0)
            {
                this.display = true;
                // Add new Markers
                text = text.replace(new RegExp(value, 'gi'), '<span class=\'marked\'>' + value + '</span>');
                // Set the background color correlated to the relevance
                if (relevance < Math.round(maxRelevance * 30 / 100))
                {
                    bgColor = colorFirst;
                }
                else if (relevance < Math.round(maxRelevance * 70 / 100))
                {
                    bgColor = colorSecond;
                }
                else
                {
                    bgColor = colorThird;
                }
            }
            // if the relevance is too small but a search value exists
            else
            {
                this.display = false;
            }
            // Set background of the table tr
            this.backgroundColor = bgColor;
            var segment = '';
            
            // Set background of the scrubber elements
            if(isValid)
            {
                segment = 'td#segment' + newSeg;
            } else
            {
                segment = 'td#segment' + i;
            }
            if (bgColor !== 'none')
            {
                // The image from jquery ui overrides the background-color, so: remove it
                $(segment).css('background', 'none');
            }
            else
            {
                // Restore the image from jquery ui
                $(segment).css('background', staticImg);
            }
            $(segment).css('backgroundColor', bgColor);
            // Set processed text
            this.text = text;
        });
    }
    
    /**
     * @memberOf Opencast.search
     * @description Returns the current input element
     * @param Returns the current input element
     */
    function getCurrentInputElement()
    {
        return currentInputElem;
    }
    
    /**
     * @memberOf Opencast.search
     * @description Returns the current search string
     * @param Returns the current search string
     */
    function getCurrentSearchString()
    {
        return currentSearchStr;
    }
    
    /**
     * @memberOf Opencast.search
     * @description Does the search
     * @param elem The Input Element (currently a workaround)
     * @param searchValue The search value
     */
    function showResult(elem, searchValue)
    {
        currentInputElem = elem;
        currentSearchStr = searchValue;
        // Request map of valid segments
        if(!requestedValidSegments)
        {
            validSegments = [];
            validSegments = Opencast.segments_ui.getSegmentNumbers();
            requestedValidSegments = true;
        }
        staticInputElem = elem;
        // Don't search for the default value
        if ((searchValue === SEARCH) || ($(staticInputElem).val() === SEARCH))
        {
            searchValue = '';
            $(staticInputElem).val('');
        }
        // Hide other Tabs
<<<<<<< HEAD
        Opencast.Description.hideDescription();
        Opencast.segments.hideSegments();
        Opencast.segments_text.hideSegmentsText();
        Opencast.User.hideUserTab();
=======
	Opencast.Plugin_Controller.hideAll(Opencast.search);
>>>>>>> a623a492
        $("#oc_btn-lecturer-search").attr('aria-pressed', 'true');
        // Show a loading Image
        $('#oc_search-segment').show();
        $('#search-loading').show();
        $('#oc-search-result').hide();
        $('.oc-segments-preview').css('display', 'block');
        var mediaPackageId = $.getURLParameter('id');
        // Request JSONP data
        $.ajax(
        {
            url: Opencast.Watch.getSearchURL(),
            data: "id=" + mediaPackageId + "&q=" + escape(searchValue),
            dataType: 'jsonp',
            jsonp: 'jsonp',
            success: function (data)
            {
                $.log("Search AJAX call: Requesting data succeeded");
                dataStor = data;
                var segmentsAvailable = true;
                if ((dataStor === undefined) || (dataStor['search-results'] === undefined) || (dataStor['search-results'].result === undefined))
                {
                    $.log("Search AJAX call: Data not available for search value '" + escape(searchValue) + "'");
                    segmentsAvailable = false;
                } else
                {
                    $.log("Search AJAX call: Data available for search value '" + escape(searchValue) + "'");
                }
                // Check if Segments + Segments Text is available
                segmentsAvailable = segmentsAvailable && (dataStor['search-results'].result.segments !== undefined) && (dataStor['search-results'].result.segments.segment.length > 0);
                if (segmentsAvailable)
                {
                    dataStor['search-results'].result.segments.currentTime = $.getTimeInMilliseconds(Opencast.Player.getCurrentTime());
                    // Set Duration until this Segment ends
                    var completeDuration = 0;
                    $.each(dataStor['search-results'].result.segments.segment, function (i, value)
                    {
                        // Set a Duration until the Beginning of this Segment
                        dataStor['search-results'].result.segments.segment[i].durationExcludingSegment = completeDuration;
                        completeDuration += parseInt(dataStor['search-results'].result.segments.segment[i].duration);
                        // Set a Duration until the End of this Segment
                        dataStor['search-results'].result.segments.segment[i].durationIncludingSegment = completeDuration;
                    });
                    // Prepare the Data
                    prepareData(searchValue);
                    // Create Trimpath Template nd add it to the HTML
                    var seaPlug = Opencast.search_Plugin.addAsPlugin($('#oc-search-result'), dataStor['search-results'].result.segments, searchValue);
                    if (!seaPlug && !foundAlready)
                    {
                        setNoSegmentDataAvailable();
                    }
                    else
                    {
                        foundAlready = true;
                        lastHit = searchValue;
                    }
                    // Make visible
                    $('.oc-segments-preview').css('display', 'block');
                }
                else
                {
                    if (!foundAlready)
                    {
                        setNoSegmentDataAvailable();
                    }
                    else
                    {
                        setNoActualResultAvailable(searchValue);
                    }
                }
                displayResult();
            },
            // If no data comes back
            error: function (xhr, ajaxOptions, thrownError)
            {
                $.log("Search Ajax call: Requesting data failed");
                Opencast.Player.addEvent(Opencast.logging.SEARCH_AJAX_FAILED);
                if (!foundAlready)
                {
                    setNoSegmentDataAvailable();
                }
                else
                {
                    setNoActualResultAvailable(searchValue);
                }
                displayResult();
            }
        });
        // If the Search Result Field contains nothing: Clear and display a Message
        if ($('#oc-search-result').empty)
        {
            if (!foundAlready)
            {
                setNoSearchResultAvailable();
            }
            else
            {
                setNoActualResultAvailable(searchValue);
            }
            displayResult();
        }
        Opencast.Player.addEvent(Opencast.logging.SEARCH + searchValue);
    }
    
    /**
     * @memberOf Opencast.search
     * @description Sets the search result to an error message
     */
    function setNoSegmentDataAvailable()
    {
        $('#oc-search-result').html('No Segment Data available');
    }
    
    /**
     * @memberOf Opencast.search
     * @description Sets the search result to an error message
     */
    function setNoSearchResultAvailable()
    {
        $('#oc-search-result').html('No Search Result available');
    }
    
    /**
     * @memberOf Opencast.search
     * @description Sets the search value display to indicate that the latest hit is displayed and that for the current search value no results exist
     */
    function setNoActualResultAvailable(sVal)
    {
        $('#searchValueDisplay').html('Results for &quot;' + unescape(lastHit) + '&quot; (no actual results for &quot;' + unescape(sVal) + '&quot; found)');
    }
    
    /**
     * @memberOf Opencast.search
     * @description displays the search value and its result(s)
     */
    function displayResult()
    {
        $('#oc_search-segment').show();
        $('#search-loading').hide();
        $('#oc-search-result').show();
	isOpen = true;
    }
    
    /**
     * @memberOf Opencast.search
     * @description Hides the whole Search
     */
    function hide()
    {
	if(isOpen)
	{
            $("#oc_btn-lecturer-search").attr('aria-pressed', 'false');
            $('#oc_search-segment').hide();
            // Write the default value if no search value has been given
            if ($(staticInputElem).val() === '')
            {
		$(staticInputElem).val(SEARCH);
            }
            isOpen = false;
	}
    }
    
    /**
     * @memberOf Opencast.search
     * @description Initializes the search view
     */
    function initialize()
    {
        requestedValidSegments = false;
	var reg = Opencast.Plugin_Controller.registerPlugin(Opencast.search);
	$.log("Opencast.search registered: " + reg);
    }
    
    return {
        getFirstColor: getFirstColor,
        getSecondColor: getSecondColor,
        getThirdColor: getThirdColor,
        initialize: initialize,
        getCurrentInputElement: getCurrentInputElement,
        getCurrentSearchString: getCurrentSearchString,
        showResult: showResult,
        hide: hide,
        isOpen: isOpen,
        setMediaPackageId: setMediaPackageId
    };
}());<|MERGE_RESOLUTION|>--- conflicted
+++ resolved
@@ -217,14 +217,7 @@
             $(staticInputElem).val('');
         }
         // Hide other Tabs
-<<<<<<< HEAD
-        Opencast.Description.hideDescription();
-        Opencast.segments.hideSegments();
-        Opencast.segments_text.hideSegmentsText();
-        Opencast.User.hideUserTab();
-=======
 	Opencast.Plugin_Controller.hideAll(Opencast.search);
->>>>>>> a623a492
         $("#oc_btn-lecturer-search").attr('aria-pressed', 'true');
         // Show a loading Image
         $('#oc_search-segment').show();
