/**
 *  Copyright 2009-2011 The Regents of the University of California
 *  Licensed under the Educational Community License, Version 2.0
 *  (the "License"); you may not use this file except in compliance
 *  with the License. You may obtain a copy of the License at
 *
 *  http://www.osedu.org/licenses/ECL-2.0
 *
 *  Unless required by applicable law or agreed to in writing,
 *  software distributed under the License is distributed on an "AS IS"
 *  BASIS, WITHOUT WARRANTIES OR CONDITIONS OF ANY KIND, either express
 *  or implied. See the License for the specific language governing
 *  permissions and limitations under the License.
 *
 */
 
var Opencast = Opencast || {};

/**
 * @namespace the global Opencast namespace segments_text
 */
Opencast.segments_text = (function ()
{
    var mediaPackageId;
    var staticBool_hide = true,
    SEGMENTS_TEXT = "Segment Text",
    SEGMENTS_TEXT_HIDE = "Hide Segment Text",
    isOpening = false,
    isOpen = false;
        
    /**
     * @memberOf Opencast.segments_text
     * @description Initializes the Segments Text Tab
     */
    function initialize()
    {
	var reg = Opencast.Plugin_Controller.registerPlugin(Opencast.segments_text);
	$.log("Opencast.segments_text registered: " + reg);
    }
    
    /**
     * @memberOf Opencast.segments_text
     * @description Shows the Segments Text Tab
     */
    function show()
    {
<<<<<<< HEAD
        Opencast.Player.addEvent(Opencast.logging.SHOW_TEXT_SEGMENTS);
        // Hide other Tabs
        Opencast.Description.hideDescription();
        Opencast.segments.hideSegments();
        Opencast.search.hideSearch();
        Opencast.User.hideUserTab();
        // Change Tab Caption
        $('#oc_btn-slidetext').attr(
        {
            title: SEGMENTS_TEXT_HIDE
        });
        $('#oc_btn-slidetext').html(SEGMENTS_TEXT_HIDE);
        $("#oc_btn-slidetext").attr('aria-pressed', 'true');
        // Show a loading Image
        $('#oc_slidetext').show();
        $('#segments_text-loading').show();
        $('#oc-segments_text').hide();
        $('.oc-segments-preview').css('display', 'block');
        // If cashed data are available
        if (Opencast.segments_text_Plugin.createSegmentsTextFromCashe())
        {
            $.log("Cashing segments text plugin: yes");
            // Make visible
=======
	if(!isOpen && !isOpening)
	{
	    isOpening = true;
            Opencast.Player.addEvent(Opencast.logging.SHOW_TEXT_SEGMENTS);
            // Hide other Tabs
	    Opencast.Plugin_Controller.hideAll(Opencast.segments_text);
            // Change Tab Caption
            $('#oc_btn-slidetext').attr(
		{
		    title: SEGMENTS_TEXT_HIDE
		});
            $('#oc_btn-slidetext').html(SEGMENTS_TEXT_HIDE);
            $("#oc_btn-slidetext").attr('aria-pressed', 'true');
            // Show a loading Image
>>>>>>> a623a492
            $('#oc_slidetext').show();
            $('#segments_text-loading').show();
            $('#oc-segments_text').hide();
            $('.oc-segments-preview').css('display', 'block');
            // If cashed data are available
            if (Opencast.segments_text_Plugin.createSegmentsTextFromCashe())
            {
		$.log("Cashing segments text plugin: yes");
		// Make visible
		$('#oc_slidetext').show();
		$('#segments_text-loading').hide();
		$('#oc-segments_text').show();
		$('.oc-segments-preview').css('display', 'block');
		isOpening = false;
		isOpen = true;
            }
            else
            {
		$.log("Cashing segments text plugin: no");
		// Request JSONP data
		$.ajax(
		    {
			url: Opencast.Watch.getSegmentsTextURL(),
			data: 'id=' + mediaPackageId,
			dataType: 'jsonp',
			jsonp: 'jsonp',
			success: function (data)
			{
			    $.log("Segments Text AJAX call: Requesting data succeeded");
			    if ((data === undefined) || (data['search-results'] === undefined) || (data['search-results'].result === undefined) || (data['search-results'].result.segments === undefined))
			    {
				$.log("Segments Text AJAX call: Data not available");
				isOpening = false;
				isOpen = false;
			    } else
			    {
				$.log("Segments Text AJAX call: Data available");
				data['search-results'].result.segments.currentTime = $.getTimeInMilliseconds(Opencast.Player.getCurrentTime());
				// Set Duration until this Segment ends
				var completeDuration = 0;
				$.each(data['search-results'].result.segments.segment, function (i, value)
				       {
					   // Set a Duration until the Beginning of this Segment
					   data['search-results'].result.segments.segment[i].durationExcludingSegment = completeDuration;
					   completeDuration += parseInt(data['search-results'].result.segments.segment[i].duration);
					   // Set a Duration until the End of this Segment
					   data['search-results'].result.segments.segment[i].durationIncludingSegment = completeDuration;
				       });
				// Create Trimpath Template
				Opencast.segments_text_Plugin.addAsPlugin($('#oc-segments_text'), data['search-results'].result.segments);
				// Make visible
				$('#oc_slidetext').show();
				$('#segments_text-loading').hide();
				$('#oc-segments_text').show();
				$('.oc-segments-preview').css('display', 'block');
				isOpening = false;
				isOpen = true;
			    }
			},
			// If no data comes back
			error: function (xhr, ajaxOptions, thrownError)
			{
			    $.log("Segments Text Ajax call: Requesting data failed");
			    Opencast.Player.addEvent(Opencast.logging.SEGMENTS_TEXT_AJAX_FAILED);
			    $('#oc-segments_text').html('No Segment Text available');
			    $('#oc-segments_text').hide();
			    isOpening = false;
			    isOpen = false;
			}
		    });
            }
	    isOpening = false;
	}
    }
    
    /**
     * @memberOf Opencast.segments_text
     * @description Hides the Segments Text Tab
     */
    function hide()
    {
	if(isOpen)
	{
            // Change Tab Caption
            $('#oc_btn-slidetext').attr(
		{
		    title: SEGMENTS_TEXT
		});
            $('#oc_btn-slidetext').html(SEGMENTS_TEXT);
            $("#oc_btn-slidetext").attr('aria-pressed', 'false');
            $('#oc_slidetext').hide();
	    isOpen = false;
	}
    }
    
    /**
     * @memberOf Opencast.segments_text
     * @description Toggles the Segments Text Tab
     */
    function doToggle()
    {
        if (!isOpen)
        {
	    Opencast.Plugin_Controller.hideAll(Opencast.segments_text);
            show();
        }
        else if (staticBool_hide)
        {
            hide();
        }
    }
    
    /**
     * @memberOf Opencast.segments_text
     * @description Sets the mediaPackageId
     * @param String mediaPackageId
     */
    function setMediaPackageId(id)
    {
        mediaPackageId = id;
    }
    
    return {
        initialize: initialize,
        show: show,
        hide: hide,
        setMediaPackageId: setMediaPackageId,
        doToggle: doToggle
    };
}());<|MERGE_RESOLUTION|>--- conflicted
+++ resolved
@@ -44,31 +44,6 @@
      */
     function show()
     {
-<<<<<<< HEAD
-        Opencast.Player.addEvent(Opencast.logging.SHOW_TEXT_SEGMENTS);
-        // Hide other Tabs
-        Opencast.Description.hideDescription();
-        Opencast.segments.hideSegments();
-        Opencast.search.hideSearch();
-        Opencast.User.hideUserTab();
-        // Change Tab Caption
-        $('#oc_btn-slidetext').attr(
-        {
-            title: SEGMENTS_TEXT_HIDE
-        });
-        $('#oc_btn-slidetext').html(SEGMENTS_TEXT_HIDE);
-        $("#oc_btn-slidetext").attr('aria-pressed', 'true');
-        // Show a loading Image
-        $('#oc_slidetext').show();
-        $('#segments_text-loading').show();
-        $('#oc-segments_text').hide();
-        $('.oc-segments-preview').css('display', 'block');
-        // If cashed data are available
-        if (Opencast.segments_text_Plugin.createSegmentsTextFromCashe())
-        {
-            $.log("Cashing segments text plugin: yes");
-            // Make visible
-=======
 	if(!isOpen && !isOpening)
 	{
 	    isOpening = true;
@@ -83,7 +58,6 @@
             $('#oc_btn-slidetext').html(SEGMENTS_TEXT_HIDE);
             $("#oc_btn-slidetext").attr('aria-pressed', 'true');
             // Show a loading Image
->>>>>>> a623a492
             $('#oc_slidetext').show();
             $('#segments_text-loading').show();
             $('#oc-segments_text').hide();
