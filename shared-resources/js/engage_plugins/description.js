--- conflicted
+++ resolved
@@ -32,12 +32,7 @@
      */
     function showDescription()
     {
-<<<<<<< HEAD
-        $.log("showDescription");
-        Opencast.Player.addEvent("SHOW-DESCRIPTION");
-=======
         Opencast.Player.addEvent(Opencast.logging.SHOW_DESCRIPTION);
->>>>>>> e8627583
         // Hide other Tabs
         Opencast.Annotation_Comment_List.hideComments();
         Opencast.segments.hideSegments();
