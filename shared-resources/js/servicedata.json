--- conflicted
+++ resolved
@@ -3,10 +3,7 @@
     {
         "analytics": "/usertracking/footprint.xml",
         "annotation": "/annotation/annotations.json",
-<<<<<<< HEAD
-        "annotationComment": "../../annotation/annotations.json",
-=======
->>>>>>> e8627583
+        "annotationComment": "/annotation/annotations.json",
         "description":
         {
             "episode": "/search/episode.json",
