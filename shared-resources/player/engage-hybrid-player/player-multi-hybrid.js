--- conflicted
+++ resolved
@@ -84,10 +84,7 @@
         detailedLogging = false,
         lastValidTime = "Initializing";
         
-<<<<<<< HEAD
         
-=======
->>>>>>> d3126cec
     /*************************************************************/
 	/* getter
     /*************************************************************/
@@ -721,22 +718,15 @@
             {
                 FLASH_PLAYERSTATE = playing;
                 setCurrentPlayPauseState(PLAYING);
-                if (displVidSizeControl)
+                if (displayVideoSizeControl())
                 {
                     // Bind the video size controls to its functions
                     Opencast.Initialize.bindVidSize();
-<<<<<<< HEAD
                     // Show Screen Settings
                     $("#oc_btn-dropdown").css("display", 'block');
                     $("#oc_player_video-dropdown").css("display", 'block');
                 }
                 addEvent('PLAY');
-=======
-                    // Hide Screen Settings until clicked 'play'
-                    $("#oc_btn-dropdown").css("display", 'block');
-                    $("#oc_player_video-dropdown").css("display", 'block');
-                }
->>>>>>> d3126cec
             }
             else
             {
@@ -1275,13 +1265,10 @@
         var iFrameText = '';
         var advancedUrl = window.location.href;
         var embedUrl = advancedUrl.replace(/watch.html/g, "embed.html");
-<<<<<<< HEAD
         if($('#oc_embed-costum-hide-controls-checkbox').is(':checked'))
         {
             embedUrl += "&hideControls=false";
         }
-=======
->>>>>>> d3126cec
         $('#oc_embed-costum-width-textinput').val(width);
         $('#oc_embed-costum-height-textinput').val(height);
         iFrameText = '<iframe src="' + embedUrl + '" style="border:0px #FFFFFF none;" name="Opencast Matterhorn - Media Player" scrolling="no" frameborder="0" marginheight="0px" marginwidth="0px" width="' + width + '" height="' + height + '"></iframe>';
@@ -1680,10 +1667,7 @@
     /**
      * @memberOf Opencast.Player
      * @description Add a Footpring.
-<<<<<<< HEAD
      * @description Add a Footprint.
-=======
->>>>>>> d3126cec
      */
     function addFootprint()
     {
